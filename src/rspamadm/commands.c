/*-
 * Copyright 2016 Vsevolod Stakhov
 *
 * Licensed under the Apache License, Version 2.0 (the "License");
 * you may not use this file except in compliance with the License.
 * You may obtain a copy of the License at
 *
 *   http://www.apache.org/licenses/LICENSE-2.0
 *
 * Unless required by applicable law or agreed to in writing, software
 * distributed under the License is distributed on an "AS IS" BASIS,
 * WITHOUT WARRANTIES OR CONDITIONS OF ANY KIND, either express or implied.
 * See the License for the specific language governing permissions and
 * limitations under the License.
 */
#include "rspamadm.h"

extern struct rspamadm_command pw_command;
extern struct rspamadm_command keypair_command;
extern struct rspamadm_command configtest_command;
extern struct rspamadm_command fuzzy_merge_command;
extern struct rspamadm_command configdump_command;
extern struct rspamadm_command control_command;
extern struct rspamadm_command confighelp_command;
extern struct rspamadm_command statconvert_command;
extern struct rspamadm_command fuzzyconvert_command;
extern struct rspamadm_command grep_command;
extern struct rspamadm_command signtool_command;
extern struct rspamadm_command lua_command;
extern struct rspamadm_command dkim_keygen_command;
<<<<<<< HEAD
extern struct rspamadm_command corpus_test_command;
extern struct rspamadm_command rescore_command;
=======
extern struct rspamadm_command configwizard_command;
>>>>>>> 286712f6

const struct rspamadm_command *commands[] = {
	&help_command,
	&pw_command,
	&keypair_command,
	&configtest_command,
	&fuzzy_merge_command,
	&configdump_command,
	&control_command,
	&confighelp_command,
	&statconvert_command,
	&fuzzyconvert_command,
	&grep_command,
	&signtool_command,
	&lua_command,
	&dkim_keygen_command,
<<<<<<< HEAD
	&corpus_test_command,
	&rescore_command,
=======
	&configwizard_command,
>>>>>>> 286712f6
	NULL
};


const struct rspamadm_command *
rspamadm_search_command (const gchar *name)
{
	const struct rspamadm_command *ret = NULL;
	guint i;

	if (name == NULL) {
		name = "help";
	}

	for (i = 0; i < G_N_ELEMENTS (commands); i ++) {
		if (commands[i] != NULL) {
			if (strcmp (name, commands[i]->name) == 0) {
				ret = commands[i];
				break;
			}
		}
	}

	return ret;
}<|MERGE_RESOLUTION|>--- conflicted
+++ resolved
@@ -28,12 +28,9 @@
 extern struct rspamadm_command signtool_command;
 extern struct rspamadm_command lua_command;
 extern struct rspamadm_command dkim_keygen_command;
-<<<<<<< HEAD
 extern struct rspamadm_command corpus_test_command;
 extern struct rspamadm_command rescore_command;
-=======
 extern struct rspamadm_command configwizard_command;
->>>>>>> 286712f6
 
 const struct rspamadm_command *commands[] = {
 	&help_command,
@@ -50,12 +47,9 @@
 	&signtool_command,
 	&lua_command,
 	&dkim_keygen_command,
-<<<<<<< HEAD
 	&corpus_test_command,
 	&rescore_command,
-=======
 	&configwizard_command,
->>>>>>> 286712f6
 	NULL
 };
 
