--- conflicted
+++ resolved
@@ -45,14 +45,9 @@
     local f_ret = task:has_symbol(atom)
     if f_ret then
       f_ret = task:get_symbol(atom)[1].score
-<<<<<<< HEAD
-      if f_ret <= 0 then
-        f_ret = 1
-=======
       if f_ret < 0.001 then
         -- Adjust some low score to distinguish from pure zero
         f_ret = 0.001
->>>>>>> 1cdb5de1
       end
       return f_ret
     end
