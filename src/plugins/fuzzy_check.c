/*
 * Copyright 2025 Vsevolod Stakhov
 *
 * Licensed under the Apache License, Version 2.0 (the "License");
 * you may not use this file except in compliance with the License.
 * You may obtain a copy of the License at
 *
 *    http://www.apache.org/licenses/LICENSE-2.0
 *
 * Unless required by applicable law or agreed to in writing, software
 * distributed under the License is distributed on an "AS IS" BASIS,
 * WITHOUT WARRANTIES OR CONDITIONS OF ANY KIND, either express or implied.
 * See the License for the specific language governing permissions and
 * limitations under the License.
 */
/***MODULE:fuzzy
 * rspamd module that checks fuzzy checksums for messages
 *
 * Allowed options:
 * - symbol (string): symbol to insert (default: 'R_FUZZY')
 * - max_score (double): maximum score to that weights of hashes would be normalized (default: 0 - no normalization)
 *
 * - fuzzy_map (string): a string that contains map in format { fuzzy_key => [ symbol, weight ] } where fuzzy_key is number of
 *   fuzzy list. This string itself should be in format 1:R_FUZZY_SAMPLE1:10,2:R_FUZZY_SAMPLE2:1 etc, where first number is fuzzy
 *   key, second is symbol to insert and third - weight for normalization
 *
 * - min_length (integer): minimum length (in characters) for text part to be checked for fuzzy hash (default: 0 - no limit)
 * - whitelist (map string): map of ip addresses that should not be checked with this module
 * - servers (string): list of fuzzy servers in format "server1:port,server2:port" - these servers would be used for checking and storing
 *   fuzzy hashes
 */

#include "config.h"
#include "libmime/message.h"
#include "libserver/maps/map.h"
#include "libserver/maps/map_helpers.h"
#include "libmime/images.h"
#include "libserver/worker_util.h"
#include "libserver/mempool_vars_internal.h"
#include "libserver/html/html_features.h"
#include "fuzzy_wire.h"
#include "utlist.h"
#include "ottery.h"
#include "lua/lua_common.h"
#include "unix-std.h"
#include "libserver/http/http_private.h"
#include "libserver/http/http_router.h"
#include "libstat/stat_api.h"
#include <math.h>
#include "libutil/libev_helper.h"

#define DEFAULT_SYMBOL "R_FUZZY_HASH"
#define RSPAMD_FUZZY_SYMBOL_FORBIDDEN "FUZZY_FORBIDDEN"
#define RSPAMD_FUZZY_SYMBOL_RATELIMITED "FUZZY_RATELIMITED"
#define RSPAMD_FUZZY_SYMBOL_ENCRYPTION_REQUIRED "FUZZY_ENCRYPTION_REQUIRED"

#define DEFAULT_IO_TIMEOUT 1.0
#define DEFAULT_RETRANSMITS 3
#define DEFAULT_MAX_ERRORS 4
#define DEFAULT_REVIVE_TIME 60
#define DEFAULT_PORT 11335

#define RSPAMD_FUZZY_PLUGIN_VERSION RSPAMD_FUZZY_VERSION

static const int rspamd_fuzzy_hash_len = 5;
static const char *M = "fuzzy_check";
struct fuzzy_ctx;

struct fuzzy_mapping {
	uint64_t fuzzy_flag;
	const char *symbol;
	double weight;
};

enum fuzzy_rule_mode {
	fuzzy_rule_read_only,
	fuzzy_rule_write_only,
	fuzzy_rule_read_write
};

struct fuzzy_rule {
	struct upstream_list *read_servers;  /* Servers for read operations */
	struct upstream_list *write_servers; /* Servers for write operations */
	const char *symbol;
	const char *algorithm_str;
	const char *name;
	const ucl_object_t *ucl_obj;
	enum rspamd_shingle_alg alg;
	GHashTable *mappings;
	GPtrArray *fuzzy_headers;
	GString *hash_key;
	GString *shingles_key;
	double io_timeout;
	struct rspamd_cryptobox_keypair *local_key;
	struct rspamd_cryptobox_pubkey *peer_key;
	/* Separate encryption keys for read and write operations */
	struct rspamd_cryptobox_keypair *read_local_key;
	struct rspamd_cryptobox_pubkey *read_peer_key;
	struct rspamd_cryptobox_keypair *write_local_key;
	struct rspamd_cryptobox_pubkey *write_peer_key;
	double max_score;
	double weight_threshold;
	double html_weight; /* Weight multiplier for HTML hashes (default 1.0) */
	enum fuzzy_rule_mode mode;
	gboolean skip_unknown;
	gboolean no_share;
	gboolean no_subject;
	gboolean html_shingles;     /* Enable HTML fuzzy hashing */
	unsigned int min_html_tags; /* Minimum tags for HTML hash */
	int learn_condition_cb;
	uint32_t retransmits;
	struct rspamd_hash_map_helper *skip_map;
	struct fuzzy_ctx *ctx;
	int lua_id;

	/* TCP configuration */
	gboolean tcp_enabled;   /* Explicitly enable TCP */
	gboolean tcp_auto;      /* Auto-switch to TCP based on request rate */
	double tcp_threshold;   /* Requests/sec threshold for auto-switch (default: 1.0) */
	double tcp_window;      /* Time window for rate calculation in seconds (default: 1.0) */
	double tcp_timeout;     /* TCP connection timeout (default: 5.0) */
	double tcp_retry_delay; /* Delay before retrying failed TCP connection (default: 10.0) */

	/* Rate tracking for TCP auto-switch */
	struct {
		uint32_t requests_count; /* Number of requests in current window */
		ev_tstamp window_start;  /* Start of the current window */
	} rate_tracker;

	/* TCP connection pool - array of connections, one per upstream */
	GPtrArray *tcp_connections;   /* Array of fuzzy_tcp_connection* */
	GHashTable *pending_requests; /* Global: tag -> fuzzy_tcp_pending_command */
};

struct fuzzy_ctx {
	struct module_ctx ctx;
	rspamd_mempool_t *fuzzy_pool;
	GPtrArray *fuzzy_rules;
	struct rspamd_config *cfg;
	const char *default_symbol;
	struct rspamd_radix_map_helper *whitelist;
	struct rspamd_keypair_cache *keypairs_cache;
	unsigned int max_errors;
	double revive_time;
	double io_timeout;
	int check_mime_part_ref; /* Lua callback */
	int process_rule_ref;    /* Lua callback */
	int cleanup_rules_ref;
	uint32_t retransmits;
	gboolean enabled;
};

enum fuzzy_result_type {
	FUZZY_RESULT_TXT,
	FUZZY_RESULT_IMG,
	FUZZY_RESULT_CONTENT,
	FUZZY_RESULT_BIN,
	FUZZY_RESULT_HTML
};

struct fuzzy_client_result {
	const char *symbol;
	char *option;
	double score;
	double prob;
	enum fuzzy_result_type type;
};

struct fuzzy_client_session {
	GPtrArray *commands;
	GPtrArray *results;
	struct rspamd_task *task;
	struct rspamd_symcache_dynamic_item *item;
	struct upstream *server;
	struct fuzzy_rule *rule;
	struct ev_loop *event_loop;
	struct rspamd_io_ev ev;
	struct rspamd_io_ev timer_ev; /* Separate timer for TCP requests */
	int state;
	int fd;
	int retransmits;
};

struct fuzzy_learn_session {
	GPtrArray *commands;
	int *saved;
	struct {
		const char *error_message;
		int error_code;
	} err;
	struct rspamd_http_connection_entry *http_entry;
	struct rspamd_async_session *session;
	struct upstream *server;
	struct fuzzy_rule *rule;
	struct rspamd_task *task;
	struct ev_loop *event_loop;
	struct rspamd_io_ev ev;
	int fd;
	int retransmits;
};

/**
 * Pending command awaiting TCP reply
 * Used to match replies with requests
 */
struct fuzzy_tcp_pending_command {
	struct fuzzy_cmd_io *io;                 /* Command I/O */
	struct rspamd_task *task;                /* Task associated with command */
	struct fuzzy_client_session *session;    /* Session for reply delivery */
	struct fuzzy_tcp_connection *connection; /* Connection this command was sent on */
	ev_tstamp send_time;                     /* When command was sent */
};

/**
 * TCP write queue element - contains framed command ready to send
 */
struct fuzzy_tcp_write_buf {
	uint16_t size_hdr;   /* Frame size in little-endian byte order */
	unsigned char *data; /* Command data (encrypted) */
	gsize total_len;     /* Total length: sizeof(size_hdr) + data_len */
	gsize bytes_written; /* How many bytes already written */
};

/**
 * TCP connection state for a fuzzy rule
 * One TCP connection per fuzzy_rule, shared across all tasks
 */
struct fuzzy_tcp_connection {
	struct fuzzy_rule *rule;  /* Parent rule */
	struct upstream *server;  /* Connected upstream */
	rspamd_inet_addr_t *addr; /* Server address */

	int fd;                     /* Socket file descriptor */
	struct ev_loop *event_loop; /* Event loop */
	struct rspamd_io_ev ev;     /* Event watcher */

	/* Write state */
	GQueue *write_queue; /* Queue of iovec to send */
	gsize bytes_sent;    /* Bytes sent from current iovec */

	/* Read state - TCP framing */
	uint16_t cur_frame_state;     /* 0x0000/0x8000/0xC000 like server */
	gsize bytes_unprocessed;      /* Bytes in read_buf not yet processed */
	unsigned char read_buf[8192]; /* Read buffer for incoming data */

	/* Encryption keys for this connection */
	struct rspamd_cryptobox_keypair *local_key; /* Local keypair (can be NULL) */
	struct rspamd_cryptobox_pubkey *peer_key;   /* Server public key (can be NULL) */
	gboolean encrypted;                         /* TRUE if connection uses encryption */

	/* Connection state */
	gboolean connected;  /* TCP handshake complete */
	gboolean connecting; /* Connection in progress */
	gboolean failed;     /* Connection failed */

	ev_tstamp connect_start; /* When connection started */
	ev_tstamp last_activity; /* Last I/O activity */
	ev_tstamp last_failure;  /* When connection last failed (for retry logic) */

	ref_entry_t ref; /* Reference counting */
};

#define FUZZY_CMD_FLAG_REPLIED (1 << 0)
#define FUZZY_CMD_FLAG_SENT (1 << 1)
#define FUZZY_CMD_FLAG_IMAGE (1 << 2)
#define FUZZY_CMD_FLAG_CONTENT (1 << 3)
#define FUZZY_CMD_FLAG_HTML (1 << 4)

#define FUZZY_CHECK_FLAG_NOIMAGES (1 << 0)
#define FUZZY_CHECK_FLAG_NOATTACHMENTS (1 << 1)
#define FUZZY_CHECK_FLAG_NOTEXT (1 << 2)
#define FUZZY_CHECK_FLAG_NOHTML (1 << 3)

struct fuzzy_cmd_io {
	uint32_t tag;
	uint32_t flags;
	struct iovec io;
	struct rspamd_mime_part *part;
	struct rspamd_fuzzy_cmd cmd;
};


static const char *default_headers = "Subject,Content-Type,Reply-To,X-Mailer";

static void fuzzy_symbol_callback(struct rspamd_task *task,
								  struct rspamd_symcache_dynamic_item *item,
								  void *unused);

/* Initialization */
int fuzzy_check_module_init(struct rspamd_config *cfg,
							struct module_ctx **ctx);
int fuzzy_check_module_config(struct rspamd_config *cfg, bool valdate);
int fuzzy_check_module_reconfig(struct rspamd_config *cfg);
static int fuzzy_attach_controller(struct module_ctx *ctx,
								   GHashTable *commands);
static int fuzzy_lua_learn_handler(lua_State *L);
static int fuzzy_lua_unlearn_handler(lua_State *L);
static int fuzzy_lua_gen_hashes_handler(lua_State *L);
static int fuzzy_lua_hex_hashes_handler(lua_State *L);
static int fuzzy_lua_list_storages(lua_State *L);
static int fuzzy_lua_ping_storage(lua_State *L);

module_t fuzzy_check_module = {
	"fuzzy_check",
	fuzzy_check_module_init,
	fuzzy_check_module_config,
	fuzzy_check_module_reconfig,
	fuzzy_attach_controller,
	RSPAMD_MODULE_VER,
	(unsigned int) -1,
};

INIT_LOG_MODULE(fuzzy_check)
#define msg_debug_fuzzy_check(...) rspamd_conditional_debug_fast(NULL,                                                                 \
																 task ? task->from_addr : NULL,                                        \
																 rspamd_fuzzy_check_log_id, M, task ? task->task_pool->tag.uid : NULL, \
																 RSPAMD_LOG_FUNC,                                                      \
																 __VA_ARGS__)

static inline struct fuzzy_ctx *
fuzzy_get_context(struct rspamd_config *cfg)
{
	return (struct fuzzy_ctx *) g_ptr_array_index(cfg->c_modules,
												  fuzzy_check_module.ctx_offset);
}

static void
parse_flags(struct fuzzy_rule *rule,
			struct rspamd_config *cfg,
			const ucl_object_t *val,
			int cb_id)
{
	const ucl_object_t *elt;
	struct fuzzy_mapping *map;
	const char *sym = NULL;

	if (val->type == UCL_STRING) {
		msg_err_config(
			"string mappings are deprecated and no longer supported, use new style configuration");
	}
	else if (val->type == UCL_OBJECT) {
		elt = ucl_object_lookup(val, "symbol");
		if (elt == NULL || !ucl_object_tostring_safe(elt, &sym)) {
			sym = ucl_object_key(val);
		}
		if (sym != NULL) {
			map =
				rspamd_mempool_alloc(cfg->cfg_pool,
									 sizeof(struct fuzzy_mapping));
			map->symbol = sym;
			elt = ucl_object_lookup(val, "flag");

			if (elt != NULL) {
				map->fuzzy_flag = ucl_obj_toint(elt);

				elt = ucl_object_lookup(val, "max_score");

				if (elt != NULL) {
					map->weight = ucl_obj_todouble(elt);
				}
				else {
					map->weight = rule->max_score;
				}
				/* Add flag to hash table */
				g_hash_table_insert(rule->mappings,
									GINT_TO_POINTER(map->fuzzy_flag), map);
				rspamd_symcache_add_symbol(cfg->cache,
										   map->symbol, 0,
										   NULL, NULL,
										   SYMBOL_TYPE_VIRTUAL | SYMBOL_TYPE_FINE,
										   cb_id);
			}
			else {
				msg_err_config("fuzzy_map parameter has no flag definition");
			}
		}
		else {
			msg_err_config("fuzzy_map parameter has no symbol definition");
		}
	}
	else {
		msg_err_config("fuzzy_map parameter is of an unsupported type");
	}
}

static GPtrArray *
parse_fuzzy_headers(struct rspamd_config *cfg, const char *str)
{
	char **strvec;
	int num, i;
	GPtrArray *res;

	strvec = g_strsplit_set(str, ",", 0);
	num = g_strv_length(strvec);
	res = g_ptr_array_sized_new(num);

	for (i = 0; i < num; i++) {
		g_strstrip(strvec[i]);
		g_ptr_array_add(res, rspamd_mempool_strdup(
								 cfg->cfg_pool, strvec[i]));
	}

	g_strfreev(strvec);

	return res;
}

static double
fuzzy_normalize(int32_t in, double weight)
{
	if (weight == 0) {
		return 0;
	}
#ifdef HAVE_TANH
	return tanh(G_E * (double) in / weight);
#else
	return (in < weight ? in / weight : weight);
#endif
}

static struct fuzzy_rule *
fuzzy_rule_new(const char *default_symbol, rspamd_mempool_t *pool)
{
	struct fuzzy_rule *rule;

	rule = rspamd_mempool_alloc0(pool, sizeof(struct fuzzy_rule));

	rule->mappings = g_hash_table_new(g_direct_hash, g_direct_equal);
	rule->symbol = default_symbol;
	rspamd_mempool_add_destructor(pool,
								  (rspamd_mempool_destruct_t) g_hash_table_unref,
								  rule->mappings);
	rule->mode = fuzzy_rule_read_write;
	rule->weight_threshold = NAN;
	rule->html_weight = 1.0;
	rule->html_shingles = FALSE;
	rule->min_html_tags = 10;

	return rule;
}

static void
fuzzy_free_rule(gpointer r)
{
	struct fuzzy_rule *rule = (struct fuzzy_rule *) r;

	g_string_free(rule->hash_key, TRUE);
	g_string_free(rule->shingles_key, TRUE);

	if (rule->local_key) {
		rspamd_keypair_unref(rule->local_key);
	}

	if (rule->peer_key) {
		rspamd_pubkey_unref(rule->peer_key);
	}

	if (rule->read_local_key) {
		rspamd_keypair_unref(rule->read_local_key);
	}

	if (rule->read_peer_key) {
		rspamd_pubkey_unref(rule->read_peer_key);
	}

	if (rule->write_local_key) {
		rspamd_keypair_unref(rule->write_local_key);
	}

	if (rule->write_peer_key) {
		rspamd_pubkey_unref(rule->write_peer_key);
	}

	/* Clean up TCP connections */
	if (rule->tcp_connections) {
		g_ptr_array_free(rule->tcp_connections, TRUE);
	}

	/* Clean up pending requests pool */
	if (rule->pending_requests) {
		g_hash_table_destroy(rule->pending_requests);
	}
}

/**
 * Update the rate tracker for TCP auto-switch decision
 * Uses a sliding window to track request rate
 */
static void
fuzzy_update_rate_tracker(struct fuzzy_rule *rule, ev_tstamp now)
{
	/* Check if we need to reset the window */
	if (rule->rate_tracker.window_start == 0 ||
		(now - rule->rate_tracker.window_start) >= rule->tcp_window) {
		/* Start new window */
		rule->rate_tracker.window_start = now;
		rule->rate_tracker.requests_count = 1;
	}
	else {
		/* Increment counter in current window */
		rule->rate_tracker.requests_count++;
	}
}

/**
 * Check if TCP should be attempted based on configuration and rate
 */
static gboolean
fuzzy_should_try_tcp(struct fuzzy_rule *rule, ev_tstamp now)
{
	/* TCP explicitly enabled - always try */
	if (rule->tcp_enabled) {
		return TRUE;
	}

	/* TCP auto-switch based on rate */
	if (rule->tcp_auto && rule->tcp_window > 0) {
		ev_tstamp elapsed = now - rule->rate_tracker.window_start;
		if (elapsed > 0) {
			double rate = (double) rule->rate_tracker.requests_count / elapsed;
			if (rate > rule->tcp_threshold) {
				return TRUE;
			}
		}
	}

	return FALSE;
}

/* Forward declarations for TCP functions */
static void fuzzy_tcp_io_handler(int fd, short what, gpointer ud);
static void fuzzy_tcp_write_handler(struct fuzzy_tcp_connection *conn);
static void fuzzy_tcp_read_handler(struct fuzzy_tcp_connection *conn);
static gboolean fuzzy_tcp_send_command(struct fuzzy_tcp_connection *conn,
									   GPtrArray *commands,
									   struct fuzzy_client_session *session);
static void fuzzy_tcp_connection_cleanup(struct fuzzy_tcp_connection *conn, const char *reason);
static gboolean fuzzy_check_session_is_completed(struct fuzzy_client_session *session);

/* Forward declarations for helper functions */
static gboolean fuzzy_rule_has_encryption(struct fuzzy_rule *rule);
static void fuzzy_insert_result(struct fuzzy_client_session *session,
								const struct rspamd_fuzzy_reply *rep,
								struct rspamd_fuzzy_cmd *cmd,
								struct fuzzy_cmd_io *io,
								unsigned int flag);

#define FUZZY_TCP_RETAIN(x) REF_RETAIN(x)
#define FUZZY_TCP_RELEASE(x) REF_RELEASE(x)

/**
 * Free TCP connection resources (called by reference counting)
 */
static void
fuzzy_tcp_connection_free(struct fuzzy_tcp_connection *conn)
{
	if (conn->fd != -1) {
		rspamd_ev_watcher_stop(conn->event_loop, &conn->ev);
		close(conn->fd);
	}

	if (conn->write_queue) {
		g_queue_free(conn->write_queue);
	}

	msg_debug("fuzzy_tcp: freeing connection to %s for rule %s",
			  rspamd_upstream_name(conn->server),
			  conn->rule->name);

	g_free(conn);
}

/**
 * Wrapper for g_ptr_array free function - releases reference
 */
static void
fuzzy_tcp_connection_unref(gpointer conn_ptr)
{
	struct fuzzy_tcp_connection *conn = (struct fuzzy_tcp_connection *) conn_ptr;
	FUZZY_TCP_RELEASE(conn);
}

/**
 * Refresh TCP connection timeout after successful I/O activity
 * This prevents active connections from timing out during data transfer
 */
static void
fuzzy_tcp_refresh_timeout(struct fuzzy_tcp_connection *conn)
{
	if (conn->rule->tcp_timeout > 0 && ev_is_active(&conn->ev.tm)) {
		/* Stop and restart timer to extend timeout */
		ev_timer_stop(conn->event_loop, &conn->ev.tm);
		ev_timer_set(&conn->ev.tm, conn->rule->tcp_timeout, 0.0);
		ev_timer_start(conn->event_loop, &conn->ev.tm);
	}
}

/**
 * Create new TCP connection structure
 */
static struct fuzzy_tcp_connection *
fuzzy_tcp_connection_new(struct fuzzy_rule *rule, struct ev_loop *event_loop)
{
	struct fuzzy_tcp_connection *conn;

	conn = g_malloc0(sizeof(struct fuzzy_tcp_connection));
	conn->rule = rule;
	conn->fd = -1;
	conn->event_loop = event_loop;
	conn->write_queue = g_queue_new();
	conn->connected = FALSE;
	conn->connecting = FALSE;
	conn->failed = FALSE;
	conn->cur_frame_state = 0x0000;
	conn->bytes_sent = 0;
	conn->bytes_unprocessed = 0;

	REF_INIT_RETAIN(conn, fuzzy_tcp_connection_free);

	return conn;
}

/**
 * Initiate asynchronous TCP connection for specific upstream
 */
static struct fuzzy_tcp_connection *
fuzzy_tcp_connect_async(struct fuzzy_rule *rule,
						struct upstream *upstream,
						struct rspamd_task *task,
						gboolean is_write_server)
{
	struct fuzzy_tcp_connection *conn;
	rspamd_inet_addr_t *addr;
	int fd;

	/* Get current server address (not next, to avoid address rotation) */
	addr = rspamd_upstream_addr_cur(upstream);
	if (!addr) {
		msg_warn_task("fuzzy_tcp: no address for upstream %s in rule %s",
					  rspamd_upstream_name(upstream),
					  rule->name);
		return NULL;
	}

	/* Create non-blocking TCP socket */
	fd = rspamd_inet_address_connect(addr, SOCK_STREAM, TRUE);
	if (fd == -1) {
		msg_warn_task("fuzzy_tcp: cannot connect to %s (%s): %s",
					  rspamd_upstream_name(upstream),
					  rspamd_inet_address_to_string_pretty(addr),
					  strerror(errno));
		rspamd_upstream_fail(upstream, FALSE, strerror(errno));
		return NULL;
	}

	/* Set TCP_NODELAY to disable Nagle's algorithm - reduces latency for request-response traffic */
#ifdef TCP_NODELAY
	{
		int nodelay = 1;
		if (setsockopt(fd, IPPROTO_TCP, TCP_NODELAY, &nodelay, sizeof(nodelay)) == -1) {
			msg_warn_task("fuzzy_tcp: cannot set TCP_NODELAY for %s: %s",
						  rspamd_inet_address_to_string_pretty(addr),
						  strerror(errno));
		}
	}
#endif

	/* Create connection structure */
	conn = fuzzy_tcp_connection_new(rule, task->event_loop);
	conn->fd = fd;
	conn->server = upstream;
	conn->addr = addr;
	conn->connecting = TRUE;
	conn->connect_start = rspamd_get_calendar_ticks();

	/* Determine encryption keys for this connection */
	if (fuzzy_rule_has_encryption(rule)) {
		if (is_write_server) {
			/* Write server - use write keys */
			conn->local_key = rule->write_local_key ? rule->write_local_key : rule->local_key;
			conn->peer_key = rule->write_peer_key ? rule->write_peer_key : rule->peer_key;
		}
		else {
			/* Read server - use read keys */
			conn->local_key = rule->read_local_key ? rule->read_local_key : rule->local_key;
			conn->peer_key = rule->read_peer_key ? rule->read_peer_key : rule->peer_key;
		}
		conn->encrypted = TRUE;
	}
	else {
		conn->local_key = NULL;
		conn->peer_key = NULL;
		conn->encrypted = FALSE;
	}

	/* Initialize event watcher for connection establishment (wait for write) */
	rspamd_ev_watcher_init(&conn->ev, fd, EV_WRITE,
						   fuzzy_tcp_io_handler, conn);
	rspamd_ev_watcher_start(conn->event_loop, &conn->ev, rule->tcp_timeout);

	/* Store in connection pool array - array takes ownership of initial reference */
	g_ptr_array_add(rule->tcp_connections, conn);

	msg_info_task("fuzzy_tcp: initiating connection to %s for rule %s",
				  rspamd_inet_address_to_string_pretty(addr),
				  rule->name);

	return conn;
}

/**
 * Get or create TCP connection for specific upstream
 * Returns existing connection if available, creates new one if needed
 */
static struct fuzzy_tcp_connection *
fuzzy_tcp_get_or_create_connection(struct fuzzy_rule *rule,
								   struct upstream *upstream,
								   struct rspamd_task *task,
								   gboolean is_write_server)
{
	struct fuzzy_tcp_connection *conn = NULL;
	guint i;

	/* Search for existing connection to this upstream */
	for (i = 0; i < rule->tcp_connections->len; i++) {
		struct fuzzy_tcp_connection *c = g_ptr_array_index(rule->tcp_connections, i);

		if (c->server == upstream) {
			conn = c;
			break;
		}
	}

	if (conn) {
		/* Connection exists - check state */
		if (conn->connected) {
			/* Ready to use */
			msg_debug_task("fuzzy_tcp: reusing established connection to %s for rule %s",
						   rspamd_upstream_name(upstream), rule->name);
			return conn;
		}
		else if (conn->connecting) {
			/* Connection in progress - cannot use yet */
			msg_debug_task("fuzzy_tcp: connection to %s is still connecting, using UDP fallback",
						   rspamd_upstream_name(upstream));
			return NULL;
		}
		else if (conn->failed) {
			/* Previous connection failed - check if enough time passed to retry */
			ev_tstamp now = rspamd_get_calendar_ticks();
			ev_tstamp time_since_failure = now - conn->last_failure;

			if (time_since_failure < rule->tcp_retry_delay) {
				/* Recent failure - don't retry TCP yet, fallback to UDP */
				msg_debug_task("fuzzy_tcp: connection failed %.1fs ago for %s (retry_delay=%.1fs), using UDP fallback",
							   time_since_failure,
							   rspamd_upstream_name(upstream),
							   rule->tcp_retry_delay);
				return NULL;
			}
			else {
				/* Old failure - remove and try reconnecting */
				msg_info_task("fuzzy_tcp: connection failed %.1fs ago for %s (retry_delay=%.1fs), retrying TCP",
							  time_since_failure,
							  rspamd_upstream_name(upstream),
							  rule->tcp_retry_delay);
				g_ptr_array_remove(rule->tcp_connections, conn);
				FUZZY_TCP_RELEASE(conn); /* Release reference held by array */
				conn = NULL;
			}
		}
	}

	/* No connection or failed - create new one */
	if (!conn) {
		conn = fuzzy_tcp_connect_async(rule, upstream, task, is_write_server);
	}

	return conn;
}

/**
 * Cleanup pending requests for a failed connection
 * Removes all pending commands associated with this connection
 * This is called only for connection-level failures (socket errors, not session timeouts)
 */
static void
fuzzy_tcp_connection_cleanup(struct fuzzy_tcp_connection *conn, const char *reason)
{
	GHashTableIter iter;
	gpointer key, value;
	struct fuzzy_tcp_pending_command *pending;
	GPtrArray *to_remove;
	GHashTable *sessions_to_check;
	unsigned int i;
	struct rspamd_task *task = NULL;

	if (!conn || !conn->rule || !conn->rule->pending_requests) {
		return;
	}

	msg_info("fuzzy_tcp: cleaning up connection to %s for rule %s, reason: %s",
			 rspamd_upstream_name(conn->server),
			 conn->rule->name,
			 reason ? reason : "unknown");

	/* Collect commands to remove and sessions to check */
	to_remove = g_ptr_array_new();
	sessions_to_check = g_hash_table_new(g_direct_hash, g_direct_equal);

	g_hash_table_iter_init(&iter, conn->rule->pending_requests);
	while (g_hash_table_iter_next(&iter, &key, &value)) {
		pending = (struct fuzzy_tcp_pending_command *) value;

		if (pending->connection == conn) {
			/* Mark command as replied (failed) */
			if (!(pending->io->flags & FUZZY_CMD_FLAG_REPLIED)) {
				pending->io->flags |= FUZZY_CMD_FLAG_REPLIED;
			}

			/* Collect session for completion check */
			if (pending->session) {
				g_hash_table_add(sessions_to_check, pending->session);
			}

			g_ptr_array_add(to_remove, key);

			/* Get task for logging */
			if (!task && pending->task) {
				task = pending->task;
			}
		}
	}

	/* Remove pending commands from hash table */
	for (i = 0; i < to_remove->len; i++) {
		g_hash_table_remove(conn->rule->pending_requests,
							g_ptr_array_index(to_remove, i));
	}

	if (to_remove->len > 0 && task) {
		msg_warn_task("fuzzy_tcp: cleaned up %d pending commands due to connection failure: %s",
					  (int) to_remove->len, reason ? reason : "unknown");
	}

	/* Check session completion for all affected sessions */
	GHashTableIter session_iter;
	struct fuzzy_client_session *session;
	int sessions_checked = 0;
	g_hash_table_iter_init(&session_iter, sessions_to_check);
	while (g_hash_table_iter_next(&session_iter, (gpointer *) &session, NULL)) {
		sessions_checked++;
		fuzzy_check_session_is_completed(session);
	}

	if (sessions_checked > 0 && task) {
		msg_info_task("fuzzy_tcp: checked %d sessions for completion after connection cleanup",
					  sessions_checked);
	}

	g_ptr_array_free(to_remove, TRUE);
	g_hash_table_unref(sessions_to_check);
}

/**
 * Check and cleanup timed out pending requests
 * Called periodically to remove requests that waited too long for reply
 */
static void
fuzzy_tcp_check_pending_timeouts(struct fuzzy_rule *rule, ev_tstamp now)
{
	GHashTableIter iter;
	gpointer key, value;
	struct fuzzy_tcp_pending_command *pending;
	GPtrArray *to_remove;
	GHashTable *sessions_to_check;
	unsigned int i;
	ev_tstamp timeout;

	if (!rule || !rule->pending_requests) {
		return;
	}

	timeout = rule->io_timeout;
	to_remove = g_ptr_array_new();
	sessions_to_check = g_hash_table_new(g_direct_hash, g_direct_equal);

	g_hash_table_iter_init(&iter, rule->pending_requests);
	while (g_hash_table_iter_next(&iter, &key, &value)) {
		pending = (struct fuzzy_tcp_pending_command *) value;

		/* Check if request timed out */
		if ((now - pending->send_time) > timeout) {
			/* Mark command as replied (timed out) */
			if (!(pending->io->flags & FUZZY_CMD_FLAG_REPLIED)) {
				pending->io->flags |= FUZZY_CMD_FLAG_REPLIED;
			}

			/* Collect session for completion check */
			if (pending->session) {
				g_hash_table_add(sessions_to_check, pending->session);
			}

			g_ptr_array_add(to_remove, key);

			if (pending->task) {
				struct rspamd_task *task = pending->task;
				msg_info_task("fuzzy_tcp: request timeout after %.2fs for tag %ud to %s",
							  now - pending->send_time,
							  pending->io->tag,
							  rspamd_upstream_name(pending->connection->server));
			}
		}
	}

	/* Remove timed out commands */
	for (i = 0; i < to_remove->len; i++) {
		g_hash_table_remove(rule->pending_requests,
							g_ptr_array_index(to_remove, i));
	}

	/* Check session completion for all affected sessions */
	GHashTableIter session_iter;
	struct fuzzy_client_session *session;
	g_hash_table_iter_init(&session_iter, sessions_to_check);
	while (g_hash_table_iter_next(&session_iter, (gpointer *) &session, NULL)) {
		fuzzy_check_session_is_completed(session);
	}

	g_ptr_array_free(to_remove, TRUE);
	g_hash_table_unref(sessions_to_check);
}

/**
 * Main TCP I/O event handler
 * Handles connection establishment, reads, writes, and timeouts
 */
static void
fuzzy_tcp_io_handler(int fd, short what, gpointer ud)
{
	struct fuzzy_tcp_connection *conn = ud;
	int so_error = 0;
	socklen_t so_len = sizeof(so_error);

	FUZZY_TCP_RETAIN(conn);

	conn->last_activity = rspamd_get_calendar_ticks();

	if (what == EV_TIMEOUT) {
		ev_tstamp elapsed = rspamd_get_calendar_ticks() - conn->connect_start;
		msg_warn("fuzzy_tcp: connection timeout for rule %s to %s after %.2fs (connecting=%d, connected=%d)",
				 conn->rule->name,
				 rspamd_upstream_name(conn->server),
				 elapsed,
				 conn->connecting,
				 conn->connected);
		conn->failed = TRUE;
		conn->last_failure = rspamd_get_calendar_ticks();
		conn->connecting = FALSE;
		fuzzy_tcp_connection_cleanup(conn, "connection timeout");
		rspamd_ev_watcher_stop(conn->event_loop, &conn->ev);
		rspamd_upstream_fail(conn->server, TRUE, "connection timeout");
		FUZZY_TCP_RELEASE(conn);
		return;
	}

	if (what & EV_WRITE) {
		/* Check if we're still connecting */
		if (conn->connecting && !conn->connected) {
			/* Verify connection succeeded */
			if (getsockopt(fd, SOL_SOCKET, SO_ERROR, &so_error, &so_len) == -1) {
				msg_warn("fuzzy_tcp: getsockopt failed for rule %s to %s: %s",
						 conn->rule->name,
						 rspamd_upstream_name(conn->server),
						 strerror(errno));
				conn->failed = TRUE;
				conn->last_failure = rspamd_get_calendar_ticks();
				conn->connecting = FALSE;
				fuzzy_tcp_connection_cleanup(conn, "getsockopt failed");
				rspamd_ev_watcher_stop(conn->event_loop, &conn->ev);
				rspamd_upstream_fail(conn->server, TRUE, "getsockopt failed");
				FUZZY_TCP_RELEASE(conn);
				return;
			}

			if (so_error != 0) {
				char error_buf[128];
				rspamd_snprintf(error_buf, sizeof(error_buf), "connect error: %s", strerror(so_error));
				msg_warn("fuzzy_tcp: connection failed for rule %s to %s: %s",
						 conn->rule->name,
						 rspamd_upstream_name(conn->server),
						 strerror(so_error));
				conn->failed = TRUE;
				conn->last_failure = rspamd_get_calendar_ticks();
				conn->connecting = FALSE;
				fuzzy_tcp_connection_cleanup(conn, error_buf);
				rspamd_ev_watcher_stop(conn->event_loop, &conn->ev);
				rspamd_upstream_fail(conn->server, TRUE, strerror(so_error));
				FUZZY_TCP_RELEASE(conn);
				return;
			}

			/* Connection established! */
			conn->connected = TRUE;
			conn->connecting = FALSE;
			ev_tstamp elapsed = rspamd_get_calendar_ticks() - conn->connect_start;

			msg_info("fuzzy_tcp: connection established to %s for rule %s in %.3fs (fd=%d, encrypted=%d)",
					 rspamd_inet_address_to_string_pretty(conn->addr),
					 conn->rule->name,
					 elapsed,
					 conn->fd,
					 conn->encrypted);

			rspamd_upstream_ok(conn->server);

			/* Now wait for both read and write events */
			rspamd_ev_watcher_reschedule(conn->event_loop, &conn->ev,
										 EV_READ | EV_WRITE);

			msg_debug("fuzzy_tcp: after reschedule - fd=%d, ev.io.fd=%d",
					  conn->fd, (int) conn->ev.io.fd);
		}
		else if (conn->connected) {
			/* Handle write */
			fuzzy_tcp_write_handler(conn);
		}
	}

	if (what & EV_READ && conn->connected) {
		/* Handle read */
		fuzzy_tcp_read_handler(conn);
	}

	/* Check for timed out pending requests */
	if (conn->connected) {
		fuzzy_tcp_check_pending_timeouts(conn->rule, conn->last_activity);
	}

	FUZZY_TCP_RELEASE(conn);
}

/**
 * TCP write handler
 * Sends queued commands to the server with TCP framing
 */
static void
fuzzy_tcp_write_handler(struct fuzzy_tcp_connection *conn)
{
	struct fuzzy_tcp_write_buf *buf;
	ssize_t r;

	while ((buf = g_queue_peek_head(conn->write_queue)) != NULL) {
		/* Write remaining data */
		gsize remaining;
		unsigned char *write_ptr;

		/* Determine what to write: size_hdr or data */
		if (buf->bytes_written < sizeof(buf->size_hdr)) {
			/* Still writing size header */
			write_ptr = (unsigned char *) &buf->size_hdr + buf->bytes_written;
			remaining = sizeof(buf->size_hdr) - buf->bytes_written;
		}
		else {
			/* Writing data */
			write_ptr = buf->data + (buf->bytes_written - sizeof(buf->size_hdr));
			remaining = buf->total_len - buf->bytes_written;
		}

		r = write(conn->fd, write_ptr, remaining);

		if (r == -1) {
			if (errno == EAGAIN || errno == EWOULDBLOCK || errno == EINTR) {
				/* Cannot write more, wait for next event */
				return;
			}
			char error_buf[128];
			rspamd_snprintf(error_buf, sizeof(error_buf), "write error: %s", strerror(errno));
			msg_err("fuzzy_tcp: write error for rule %s to %s: %s",
					conn->rule->name,
					rspamd_upstream_name(conn->server),
					strerror(errno));
			conn->failed = TRUE;
			conn->last_failure = rspamd_get_calendar_ticks();
			fuzzy_tcp_connection_cleanup(conn, error_buf);
			rspamd_ev_watcher_stop(conn->event_loop, &conn->ev);
			return;
		}
		else if (r == 0) {
			msg_info("fuzzy_tcp: connection closed by %s for rule %s",
					 rspamd_upstream_name(conn->server),
					 conn->rule->name);
			conn->failed = TRUE;
			conn->last_failure = rspamd_get_calendar_ticks();
			fuzzy_tcp_connection_cleanup(conn, "connection closed by peer");
			rspamd_ev_watcher_stop(conn->event_loop, &conn->ev);
			return;
		}

		buf->bytes_written += r;

		/* Refresh timeout after successful write - keeps connection alive during active data transfer */
		fuzzy_tcp_refresh_timeout(conn);

		if (buf->bytes_written >= buf->total_len) {
			/* Buffer fully sent, remove from queue and free */
			g_queue_pop_head(conn->write_queue);
			g_free(buf->data);
			g_free(buf);
		}
		else {
			/* Partial write, wait for next event */
			return;
		}
	}

	/* Queue is empty, no more data to write */
	/* Might want to disable EV_WRITE here if needed */
}

/**
 * Send commands via TCP connection
 * Adds TCP framing and queues for sending, registers in pending pool
 */
static gboolean
fuzzy_tcp_send_command(struct fuzzy_tcp_connection *conn,
					   GPtrArray *commands,
					   struct fuzzy_client_session *session)
{
	struct fuzzy_cmd_io *io;
	struct fuzzy_tcp_write_buf *buf;
	struct fuzzy_tcp_pending_command *pending;
	unsigned int i;
	struct rspamd_task *task = session->task;

	msg_debug_task("fuzzy_tcp_send_command: fd=%d, ev.io.fd=%d, connected=%d, failed=%d",
				   conn->fd, (int) conn->ev.io.fd, conn->connected, conn->failed);

	/* Don't send if connection is failed or not connected */
	if (!conn->connected || conn->failed) {
		msg_warn_task("fuzzy_tcp: cannot send commands - connection not ready (connected=%d, failed=%d)",
					  conn->connected, conn->failed);
		return FALSE;
	}

	for (i = 0; i < commands->len; i++) {
		io = g_ptr_array_index(commands, i);

		/* Skip if already sent or replied */
		if (io->flags & (FUZZY_CMD_FLAG_SENT | FUZZY_CMD_FLAG_REPLIED)) {
			continue;
		}

		/* Prepare TCP framed buffer */
		buf = g_malloc0(sizeof(*buf));
		buf->data = g_malloc(io->io.iov_len);
		memcpy(buf->data, io->io.iov_base, io->io.iov_len);

		/* Set frame size in little endian byte order */
		buf->size_hdr = GUINT16_TO_LE((uint16_t) io->io.iov_len);
		buf->total_len = sizeof(buf->size_hdr) + io->io.iov_len;
		buf->bytes_written = 0;

		/* Add to write queue */
		g_queue_push_tail(conn->write_queue, buf);

		/* Register in pending requests pool */
		pending = g_malloc0(sizeof(*pending));
		pending->io = io;
		pending->task = task;
		pending->session = session;
		pending->connection = conn;
		pending->send_time = rspamd_get_calendar_ticks();

		g_hash_table_insert(conn->rule->pending_requests,
							GINT_TO_POINTER(io->tag), pending);

		/* Mark as sent */
		io->flags |= FUZZY_CMD_FLAG_SENT;

		msg_debug_fuzzy_check("fuzzy_tcp: queued command with tag %ud to %s",
							  io->tag, rspamd_upstream_name(conn->server));
	}

	/* Ensure write events are enabled */
	if (!g_queue_is_empty(conn->write_queue)) {
		msg_debug_task("fuzzy_tcp: checking watcher before reschedule - fd=%d, ev.io.fd=%d",
					   conn->fd, (int) conn->ev.io.fd);

		/* Verify fd is valid before rescheduling */
		if (conn->fd >= 0 && conn->ev.io.fd == conn->fd) {
			msg_debug_task("fuzzy_tcp: reschedule watcher for fd=%d", conn->fd);
			rspamd_ev_watcher_reschedule(conn->event_loop, &conn->ev, EV_READ | EV_WRITE);
		}
		else if (conn->fd >= 0 && conn->ev.io.fd != conn->fd) {
			/* Fd mismatch - reinitialize watcher */
			msg_warn_task("fuzzy_tcp: fd mismatch in watcher (ev.fd=%d, conn.fd=%d), reinitializing",
						  (int) conn->ev.io.fd, conn->fd);
			rspamd_ev_watcher_stop(conn->event_loop, &conn->ev);
			rspamd_ev_watcher_init(&conn->ev, conn->fd, EV_READ | EV_WRITE,
								   fuzzy_tcp_io_handler, conn);
			rspamd_ev_watcher_start(conn->event_loop, &conn->ev, conn->rule->tcp_timeout);
		}
		else {
			msg_warn_task("fuzzy_tcp: invalid fd in connection (fd=%d, ev.io.fd=%d), cannot reschedule",
						  conn->fd, (int) conn->ev.io.fd);
		}
	}

	return TRUE;
}

/**
 * Process a single TCP reply frame
 * Decrypts reply, matches with pending command by tag, delivers result
 */
static void
fuzzy_tcp_process_reply(struct fuzzy_tcp_connection *conn,
						unsigned char *data, gsize len)
{
	struct rspamd_fuzzy_encrypted_reply encrep;
	const struct rspamd_fuzzy_reply *rep;
	struct fuzzy_rule *rule = conn->rule;
	unsigned int required_size;
	struct fuzzy_tcp_pending_command *pending;
	uint32_t tag;

	/* Check if we have encryption */
	if (conn->encrypted) {
		required_size = sizeof(encrep);
	}
	else {
		required_size = sizeof(struct rspamd_fuzzy_reply);
	}

	if (len < required_size) {
		msg_warn("fuzzy_tcp: invalid reply size %d from %s, expected at least %d",
				 (int) len, rspamd_upstream_name(conn->server), (int) required_size);
		return;
	}

	/* Decrypt if needed - use keys from connection */
	if (conn->encrypted) {
		memcpy(&encrep, data, sizeof(encrep));

		/* Process keys through cache */
		rspamd_keypair_cache_process(rule->ctx->keypairs_cache,
									 conn->local_key, conn->peer_key);

		/* Decrypt with connection keys */
		if (!rspamd_cryptobox_decrypt_nm_inplace((unsigned char *) &encrep.rep,
												 sizeof(encrep.rep),
												 encrep.hdr.nonce,
												 rspamd_pubkey_get_nm(conn->peer_key, conn->local_key),
												 encrep.hdr.mac)) {
			msg_warn("fuzzy_tcp: cannot decrypt reply from %s",
					 rspamd_upstream_name(conn->server));
			return;
		}

		rep = &encrep.rep;
	}
	else {
		rep = (const struct rspamd_fuzzy_reply *) data;
	}

	/* Extract tag and lookup pending command */
	tag = rep->v1.tag;
	pending = g_hash_table_lookup(rule->pending_requests, GINT_TO_POINTER(tag));

	if (!pending) {
		msg_debug("fuzzy_tcp: unexpected tag %ud from %s",
				  tag, rspamd_upstream_name(conn->server));
		return;
	}

	/* Get task for debug logging */
	struct rspamd_task *task = pending->task;

	/* Process the reply - similar to UDP code in fuzzy_check_try_read */
	if (rep->v1.prob > 0.5) {
		if (pending->io->cmd.cmd == FUZZY_CHECK) {
			fuzzy_insert_result(pending->session, rep, &pending->io->cmd,
								pending->io, rep->v1.flag);
		}
		else if (pending->io->cmd.cmd == FUZZY_STAT) {
			/*
			 * We store fuzzy stat in the following way:
			 * 1) We store fuzzy hashes as a hash of rspamd_fuzzy_stat_entry
			 * 2) We store the resulting hash table inside pool variable `fuzzy_stat`
			 */
			struct rspamd_fuzzy_stat_entry *pval;
			GHashTable *stats_hash;

			stats_hash = (GHashTable *) rspamd_mempool_get_variable(task->task_pool,
																	RSPAMD_MEMPOOL_FUZZY_STAT);

			if (stats_hash == NULL) {
				stats_hash = g_hash_table_new(rspamd_str_hash, rspamd_str_equal);
				rspamd_mempool_set_variable(task->task_pool, RSPAMD_MEMPOOL_FUZZY_STAT,
											stats_hash,
											(rspamd_mempool_destruct_t) g_hash_table_destroy);
			}

			pval = g_hash_table_lookup(stats_hash, rule->name);

			if (pval == NULL) {
				pval = rspamd_mempool_alloc(task->task_pool, sizeof(*pval));
				pval->name = rspamd_mempool_strdup(task->task_pool, rule->name);
				/* Safe, as pval->name is owned by the pool */
				g_hash_table_insert(stats_hash, (char *) pval->name, pval);
			}

			pval->fuzzy_cnt = (((uint64_t) rep->v1.value) << 32) + rep->v1.flag;
		}
	}
	else if (rep->v1.value == 403) {
		/* In fact, it should be 429, but we preserve compatibility */
		rspamd_task_insert_result(task, RSPAMD_FUZZY_SYMBOL_RATELIMITED, 1.0,
								  rule->name);
	}
	else if (rep->v1.value == 503) {
		rspamd_task_insert_result(task, RSPAMD_FUZZY_SYMBOL_FORBIDDEN, 1.0,
								  rule->name);
	}
	else if (rep->v1.value == 415) {
		rspamd_task_insert_result(task, RSPAMD_FUZZY_SYMBOL_ENCRYPTION_REQUIRED, 1.0,
								  rule->name);
	}
	else if (rep->v1.value == 401) {
		if (pending->io->cmd.cmd != FUZZY_CHECK) {
			msg_info_task("fuzzy check error for %d: skipped by server",
						  rep->v1.flag);
		}
	}
	else if (rep->v1.value != 0) {
		msg_info_task("fuzzy check error for %d: unknown error (%d)",
					  rep->v1.flag, rep->v1.value);
	}

	/* Mark as replied */
	if (!(pending->io->flags & FUZZY_CMD_FLAG_REPLIED)) {
		pending->io->flags |= FUZZY_CMD_FLAG_REPLIED;
	}

	msg_debug_fuzzy_check("fuzzy_tcp: processed reply with tag %ud from %s (prob=%.2f)",
						  tag, rspamd_upstream_name(conn->server), (double) rep->v1.prob);

	/* Save session before removing pending (which may free it) */
	struct fuzzy_client_session *session_to_check = pending->session;

	/* Remove from pending requests */
	g_hash_table_remove(rule->pending_requests, GINT_TO_POINTER(tag));

	/* Check if session is completed */
	fuzzy_check_session_is_completed(session_to_check);
}

/**
 * TCP read handler
 * Reads replies from server, parses framing, matches with pending commands
 */
static void
fuzzy_tcp_read_handler(struct fuzzy_tcp_connection *conn)
{
	ssize_t r;
	gsize available_space;

	/* Read data from socket into buffer */
	available_space = sizeof(conn->read_buf) - conn->bytes_unprocessed;
	if (available_space == 0) {
		msg_err("fuzzy_tcp: read buffer full for rule %s, closing connection",
				conn->rule->name);
		conn->failed = TRUE;
		conn->last_failure = rspamd_get_calendar_ticks();
		fuzzy_tcp_connection_cleanup(conn, "read buffer overflow");
		rspamd_ev_watcher_stop(conn->event_loop, &conn->ev);
		return;
	}

	r = read(conn->fd, conn->read_buf + conn->bytes_unprocessed, available_space);

	if (r == -1) {
		if (errno == EAGAIN || errno == EWOULDBLOCK || errno == EINTR) {
			return; /* Try again later */
		}
		char error_buf[128];
		rspamd_snprintf(error_buf, sizeof(error_buf), "read error: %s", strerror(errno));
		msg_err("fuzzy_tcp: read error for rule %s: %s",
				conn->rule->name, strerror(errno));
		conn->failed = TRUE;
		conn->last_failure = rspamd_get_calendar_ticks();
		fuzzy_tcp_connection_cleanup(conn, error_buf);
		rspamd_ev_watcher_stop(conn->event_loop, &conn->ev);
		return;
	}
	else if (r == 0) {
		msg_info("fuzzy_tcp: connection closed by %s for rule %s",
				 rspamd_upstream_name(conn->server),
				 conn->rule->name);
		conn->failed = TRUE;
		conn->last_failure = rspamd_get_calendar_ticks();
		fuzzy_tcp_connection_cleanup(conn, "connection closed by peer");
		rspamd_ev_watcher_stop(conn->event_loop, &conn->ev);
		return;
	}

	conn->bytes_unprocessed += r;

	/* Refresh timeout after successful read - keeps connection alive during active data transfer */
	fuzzy_tcp_refresh_timeout(conn);

	/* Process frames using state machine */
	unsigned int processed_offset = 0;

	while (processed_offset < conn->bytes_unprocessed) {
		uint16_t frame_len;

		/* State: 0x0000 - need first byte of length */
		if ((conn->cur_frame_state & 0xC000) == 0x0000) {
			if (processed_offset < conn->bytes_unprocessed) {
				conn->cur_frame_state = 0x8000 | conn->read_buf[processed_offset];
				processed_offset++;
			}
			else {
				break;
			}
		}

		/* State: 0x8000 - need second byte of length */
		if ((conn->cur_frame_state & 0xC000) == 0x8000) {
			if (processed_offset < conn->bytes_unprocessed) {
				uint16_t first_byte = conn->cur_frame_state & 0xFF;
				uint16_t second_byte = conn->read_buf[processed_offset];
				/* Reconstruct in little-endian byte order */
				conn->cur_frame_state = 0xC000 | (first_byte | (second_byte << 8));
				processed_offset++;
			}
			else {
				break;
			}
		}

		/* State: 0xC000 - have length, reading data */
		frame_len = conn->cur_frame_state & 0x3FFF;

		if (frame_len > sizeof(struct rspamd_fuzzy_encrypted_reply)) {
			char error_buf[128];
			rspamd_snprintf(error_buf, sizeof(error_buf), "invalid frame length: %d", (int) frame_len);
			msg_err("fuzzy_tcp: invalid frame length %d from %s, closing",
					(int) frame_len,
					rspamd_upstream_name(conn->server));
			conn->failed = TRUE;
			conn->last_failure = rspamd_get_calendar_ticks();
			fuzzy_tcp_connection_cleanup(conn, error_buf);
			rspamd_ev_watcher_stop(conn->event_loop, &conn->ev);
			return;
		}

		/* Check if we have complete frame */
		if (conn->bytes_unprocessed - processed_offset >= frame_len) {
			/* Process complete frame - decrypt and deliver to session */
			fuzzy_tcp_process_reply(conn, conn->read_buf + processed_offset, frame_len);

			processed_offset += frame_len;
			conn->cur_frame_state = 0x0000; /* Reset for next frame */
		}
		else {
			/* Incomplete frame, wait for more data */
			break;
		}
	}

	/* Move unprocessed data to beginning of buffer */
	if (processed_offset > 0) {
		if (processed_offset < conn->bytes_unprocessed) {
			memmove(conn->read_buf,
					conn->read_buf + processed_offset,
					conn->bytes_unprocessed - processed_offset);
			conn->bytes_unprocessed -= processed_offset;
		}
		else {
			conn->bytes_unprocessed = 0;
		}
	}
}

static int
fuzzy_parse_rule(struct rspamd_config *cfg, const ucl_object_t *obj,
				 const char *name, int cb_id)
{
	const ucl_object_t *value, *cur;
	struct fuzzy_rule *rule;
	ucl_object_iter_t it = NULL;
	const char *k = NULL, *key_str = NULL, *shingles_key_str = NULL, *lua_script;
	struct fuzzy_ctx *fuzzy_module_ctx = fuzzy_get_context(cfg);

	if (obj->type != UCL_OBJECT) {
		msg_err_config("invalid rule definition");
		return -1;
	}

	if ((value = ucl_object_lookup_any(obj, "enabled", "enable", NULL)) != NULL) {
		if (!ucl_object_toboolean(value)) {
			msg_info_config("fuzzy rule %s is disabled by configuration", name);

			return 0;
		}
	}

	rule = fuzzy_rule_new(fuzzy_module_ctx->default_symbol,
						  cfg->cfg_pool);
	rule->ucl_obj = obj;
	rule->ctx = fuzzy_module_ctx;
	rule->learn_condition_cb = -1;
	rule->alg = RSPAMD_SHINGLES_OLD;
	rule->skip_map = NULL;

	msg_debug_config("parsing fuzzy rule '%s'", name ? name : "default");

	if ((value = ucl_object_lookup(obj, "skip_hashes")) != NULL) {
		rspamd_map_add_from_ucl(cfg, value,
								"Fuzzy hashes whitelist",
								rspamd_kv_list_read,
								rspamd_kv_list_fin,
								rspamd_kv_list_dtor,
								(void **) &rule->skip_map,
								NULL, RSPAMD_MAP_DEFAULT);
	}

	if ((value = ucl_object_lookup(obj, "headers")) != NULL) {
		it = NULL;
		while ((cur = ucl_object_iterate(value, &it, value->type == UCL_ARRAY)) != NULL) {
			GPtrArray *tmp;
			unsigned int i;
			gpointer ptr;

			tmp = parse_fuzzy_headers(cfg, ucl_obj_tostring(cur));

			if (tmp) {
				if (rule->fuzzy_headers) {
					PTR_ARRAY_FOREACH(tmp, i, ptr)
					{
						g_ptr_array_add(rule->fuzzy_headers, ptr);
					}

					g_ptr_array_free(tmp, TRUE);
				}
				else {
					rule->fuzzy_headers = tmp;
				}
			}
		}
	}
	else {
		rule->fuzzy_headers = parse_fuzzy_headers(cfg, default_headers);
	}

	if (rule->fuzzy_headers != NULL) {
		rspamd_mempool_add_destructor(cfg->cfg_pool,
									  (rspamd_mempool_destruct_t) rspamd_ptr_array_free_hard,
									  rule->fuzzy_headers);
	}


	if ((value = ucl_object_lookup(obj, "max_score")) != NULL) {
		rule->max_score = ucl_obj_todouble(value);
	}

	if ((value = ucl_object_lookup(obj, "retransmits")) != NULL) {
		rule->retransmits = ucl_obj_toint(value);
	}
	else {
		rule->retransmits = fuzzy_module_ctx->retransmits;
	}

	if ((value = ucl_object_lookup(obj, "timeout")) != NULL) {
		rule->io_timeout = ucl_obj_todouble(value);
	}
	else {
		rule->io_timeout = fuzzy_module_ctx->io_timeout;
	}

	if ((value = ucl_object_lookup(obj, "symbol")) != NULL) {
		rule->symbol = ucl_obj_tostring(value);
	}

	if (name) {
		rule->name = name;
	}
	else {
		rule->name = rule->symbol;
	}


	if ((value = ucl_object_lookup(obj, "read_only")) != NULL) {
		rule->mode = ucl_obj_toboolean(value) ? fuzzy_rule_read_only : fuzzy_rule_read_write;
	}

	if ((value = ucl_object_lookup(obj, "mode")) != NULL) {
		const char *mode_str = ucl_object_tostring(value);

		if (g_ascii_strcasecmp(mode_str, "read_only") == 0) {
			rule->mode = fuzzy_rule_read_only;
		}
		else if (g_ascii_strcasecmp(mode_str, "write_only") == 0) {
			rule->mode = fuzzy_rule_write_only;
		}
		else if (g_ascii_strcasecmp(mode_str, "read_write") == 0) {
			rule->mode = fuzzy_rule_read_write;
		}
		else {
			msg_warn_config("unknown mode: %s, use read_write by default",
							mode_str);
			rule->mode = fuzzy_rule_read_write;
		}
	}

	if ((value = ucl_object_lookup(obj, "skip_unknown")) != NULL) {
		rule->skip_unknown = ucl_obj_toboolean(value);
	}

	if ((value = ucl_object_lookup(obj, "no_share")) != NULL) {
		rule->no_share = ucl_obj_toboolean(value);
	}

	if ((value = ucl_object_lookup(obj, "no_subject")) != NULL) {
		rule->no_subject = ucl_obj_toboolean(value);
	}
	/* TCP configuration */
	if ((value = ucl_object_lookup(obj, "tcp")) != NULL) {
		const ucl_object_t *tcp_obj;

		if (ucl_object_type(value) == UCL_BOOLEAN) {
			/* Simple boolean: enable/disable TCP */
			rule->tcp_enabled = ucl_object_toboolean(value);
			rule->tcp_auto = FALSE;
		}
		else if (ucl_object_type(value) == UCL_OBJECT) {
			/* Object with detailed TCP configuration */

			if ((tcp_obj = ucl_object_lookup(value, "enabled")) != NULL) {
				rule->tcp_enabled = ucl_object_toboolean(tcp_obj);
			}

			if ((tcp_obj = ucl_object_lookup(value, "auto")) != NULL) {
				rule->tcp_auto = ucl_object_toboolean(tcp_obj);
			}

			if ((tcp_obj = ucl_object_lookup(value, "threshold")) != NULL) {
				rule->tcp_threshold = ucl_object_todouble(tcp_obj);
			}
			else {
				rule->tcp_threshold = 1.0; /* Default: >1 req/sec */
			}

			if ((tcp_obj = ucl_object_lookup(value, "window")) != NULL) {
				rule->tcp_window = ucl_object_todouble(tcp_obj);
			}
			else {
				rule->tcp_window = 1.0; /* Default: 1 second window */
			}

			if ((tcp_obj = ucl_object_lookup(value, "timeout")) != NULL) {
				rule->tcp_timeout = ucl_object_todouble(tcp_obj);
			}
			else {
				rule->tcp_timeout = 5.0; /* Default: 5 seconds */
			}

			if ((tcp_obj = ucl_object_lookup(value, "retry_delay")) != NULL) {
				rule->tcp_retry_delay = ucl_object_todouble(tcp_obj);
			}
			else {
				rule->tcp_retry_delay = 10.0; /* Default: 10 seconds */
			}
		}
	}
	else {
		/* Default values if no TCP configuration */
		rule->tcp_enabled = FALSE;
		rule->tcp_auto = FALSE;
		rule->tcp_threshold = 1.0;
		rule->tcp_window = 1.0;
		rule->tcp_timeout = 5.0;
		rule->tcp_retry_delay = 10.0;
	}


	if (rule->tcp_enabled) {
		msg_info_config("rule %s: TCP explicitly enabled (timeout=%.1fs)",
						rule->name ? rule->name : "default", rule->tcp_timeout);
	}
	else if (rule->tcp_auto) {
		msg_info_config("rule %s: TCP auto-switch enabled (threshold=%.2f req/s, window=%.1fs)",
						rule->name ? rule->name : "default",
						rule->tcp_threshold, rule->tcp_window);
	}
	else {
		msg_info_config("rule %s: TCP disabled (using UDP only)",
						rule->name ? rule->name : "default");
	}

	if ((value = ucl_object_lookup(obj, "algorithm")) != NULL) {
		rule->algorithm_str = ucl_object_tostring(value);

		if (rule->algorithm_str) {
			if (g_ascii_strcasecmp(rule->algorithm_str, "old") == 0 ||
				g_ascii_strcasecmp(rule->algorithm_str, "siphash") == 0) {
				rule->alg = RSPAMD_SHINGLES_OLD;
			}
			else if (g_ascii_strcasecmp(rule->algorithm_str, "xxhash") == 0) {
				rule->alg = RSPAMD_SHINGLES_XXHASH;
			}
			else if (g_ascii_strcasecmp(rule->algorithm_str, "mumhash") == 0) {
				rule->alg = RSPAMD_SHINGLES_MUMHASH;
			}
			else if (g_ascii_strcasecmp(rule->algorithm_str, "fasthash") == 0 ||
					 g_ascii_strcasecmp(rule->algorithm_str, "fast") == 0) {
				rule->alg = RSPAMD_SHINGLES_FAST;
			}
			else {
				msg_warn_config("unknown algorithm: %s, use siphash by default",
								rule->algorithm_str);
			}
		}
	}

	/* Set a consistent and short string name */
	switch (rule->alg) {
	case RSPAMD_SHINGLES_OLD:
		rule->algorithm_str = "sip";
		break;
	case RSPAMD_SHINGLES_XXHASH:
		rule->algorithm_str = "xx";
		break;
	case RSPAMD_SHINGLES_MUMHASH:
		rule->algorithm_str = "mum";
		break;
	case RSPAMD_SHINGLES_FAST:
		rule->algorithm_str = "fast";
		break;
	}

	if ((value = ucl_object_lookup(obj, "servers")) != NULL) {
		rule->read_servers = rspamd_upstreams_create(cfg->ups_ctx);
		rspamd_upstreams_set_limits(rule->read_servers,
									(double) fuzzy_module_ctx->revive_time, NAN, NAN, NAN,
									(unsigned int) fuzzy_module_ctx->max_errors, 0);

		rspamd_mempool_add_destructor(cfg->cfg_pool,
									  (rspamd_mempool_destruct_t) rspamd_upstreams_destroy,
									  rule->read_servers);
		if (!rspamd_upstreams_from_ucl(rule->read_servers, value, DEFAULT_PORT, NULL)) {
			msg_err_config("cannot read servers definition");
			return -1;
		}

		rule->write_servers = rule->read_servers;
	}
	else {
		/* Check for read_servers and write_servers */
		gboolean has_read = FALSE, has_write = FALSE;

		if ((value = ucl_object_lookup(obj, "read_servers")) != NULL) {
			rule->read_servers = rspamd_upstreams_create(cfg->ups_ctx);
			rspamd_upstreams_set_limits(rule->read_servers,
										(double) fuzzy_module_ctx->revive_time, NAN, NAN, NAN,
										(unsigned int) fuzzy_module_ctx->max_errors, 0);

			rspamd_mempool_add_destructor(cfg->cfg_pool,
										  (rspamd_mempool_destruct_t) rspamd_upstreams_destroy,
										  rule->read_servers);
			if (!rspamd_upstreams_from_ucl(rule->read_servers, value, DEFAULT_PORT, NULL)) {
				msg_err_config("cannot read read_servers definition");
				return -1;
			}
			has_read = TRUE;
		}

		if ((value = ucl_object_lookup(obj, "write_servers")) != NULL) {
			rule->write_servers = rspamd_upstreams_create(cfg->ups_ctx);
			rspamd_upstreams_set_limits(rule->write_servers,
										(double) fuzzy_module_ctx->revive_time, NAN, NAN, NAN,
										(unsigned int) fuzzy_module_ctx->max_errors, 0);

			rspamd_mempool_add_destructor(cfg->cfg_pool,
										  (rspamd_mempool_destruct_t) rspamd_upstreams_destroy,
										  rule->write_servers);
			if (!rspamd_upstreams_from_ucl(rule->write_servers, value, DEFAULT_PORT, NULL)) {
				msg_err_config("cannot read write_servers definition");
				return -1;
			}
			has_write = TRUE;
		}

		/* If we have both read and write servers, we don't need the common servers list */
		if (has_read && !has_write) {
			/* Use read_servers for all operations */
			rule->write_servers = rule->read_servers;
		}
		else if (has_write && !has_read) {
			/* Use write_servers for all operations */
			rule->read_servers = rule->write_servers;
		}
	}

	if ((value = ucl_object_lookup(obj, "fuzzy_map")) != NULL) {
		it = NULL;
		while ((cur = ucl_object_iterate(value, &it, true)) != NULL) {
			parse_flags(rule, cfg, cur, cb_id);
		}
	}

	if ((value = ucl_object_lookup(obj, "encryption_key")) != NULL) {
		/* Create key from user's input */
		k = ucl_object_tostring(value);

		if (k == NULL || (rule->peer_key =
							  rspamd_pubkey_from_base32(k, 0, RSPAMD_KEYPAIR_KEX)) == NULL) {
			msg_err_config("bad encryption key value: %s",
						   k);
			return -1;
		}

		rule->local_key = rspamd_keypair_new(RSPAMD_KEYPAIR_KEX);
	}

	/* Check for separate read and write encryption keys */
	if ((value = ucl_object_lookup(obj, "read_encryption_key")) != NULL) {
		k = ucl_object_tostring(value);

		if (k == NULL || (rule->read_peer_key =
							  rspamd_pubkey_from_base32(k, 0, RSPAMD_KEYPAIR_KEX)) == NULL) {
			msg_err_config("bad read_encryption_key value: %s",
						   k);
			return -1;
		}

		rule->read_local_key = rspamd_keypair_new(RSPAMD_KEYPAIR_KEX);
		msg_info_config("using separate read encryption key for rule %s", name);
	}
	else if (rule->peer_key) {
		/* Use common encryption key for read operations */
		rule->read_peer_key = rspamd_pubkey_ref(rule->peer_key);
		rule->read_local_key = rspamd_keypair_ref(rule->local_key);
	}

	if ((value = ucl_object_lookup(obj, "write_encryption_key")) != NULL) {
		k = ucl_object_tostring(value);

		if (k == NULL || (rule->write_peer_key =
							  rspamd_pubkey_from_base32(k, 0, RSPAMD_KEYPAIR_KEX)) == NULL) {
			msg_err_config("bad write_encryption_key value: %s",
						   k);
			return -1;
		}

		rule->write_local_key = rspamd_keypair_new(RSPAMD_KEYPAIR_KEX);
		msg_info_config("using separate write encryption key for rule %s", name);
	}
	else if (rule->peer_key) {
		/* Use common encryption key for write operations */
		rule->write_peer_key = rspamd_pubkey_ref(rule->peer_key);
		rule->write_local_key = rspamd_keypair_ref(rule->local_key);
	}

	/* Fallback: if only one specific key is set, use it for both operations */
	if (!rule->read_peer_key && rule->write_peer_key) {
		/* No read key, but write key exists - use write key for read */
		rule->read_peer_key = rspamd_pubkey_ref(rule->write_peer_key);
		rule->read_local_key = rspamd_keypair_ref(rule->write_local_key);
		msg_info_config("using write encryption key for read operations in rule %s", name);
	}
	if (!rule->write_peer_key && rule->read_peer_key) {
		/* No write key, but read key exists - use read key for write */
		rule->write_peer_key = rspamd_pubkey_ref(rule->read_peer_key);
		rule->write_local_key = rspamd_keypair_ref(rule->read_local_key);
		msg_info_config("using read encryption key for write operations in rule %s", name);
	}

	if ((value = ucl_object_lookup(obj, "learn_condition")) != NULL) {
		lua_script = ucl_object_tostring(value);

		if (lua_script) {
			if (luaL_dostring(cfg->lua_state, lua_script) != 0) {
				msg_err_config("cannot execute lua script for fuzzy "
							   "learn condition: %s",
							   lua_tostring(cfg->lua_state, -1));
			}
			else {
				if (lua_type(cfg->lua_state, -1) == LUA_TFUNCTION) {
					rule->learn_condition_cb = luaL_ref(cfg->lua_state,
														LUA_REGISTRYINDEX);
					msg_info_config("loaded learn condition script for fuzzy rule:"
									" %s",
									rule->name);
				}
				else {
					msg_err_config("lua script must return "
								   "function(task) and not %s",
								   lua_typename(cfg->lua_state,
												lua_type(cfg->lua_state, -1)));
				}
			}
		}
	}

	key_str = NULL;
	if ((value = ucl_object_lookup(obj, "fuzzy_key")) != NULL) {
		/* Create key from user's input */
		key_str = ucl_object_tostring(value);
	}

	/* Setup keys */
	if (key_str == NULL) {
		/* Use some default key for all ops */
		key_str = "rspamd";
	}

	rule->hash_key = g_string_sized_new(rspamd_cryptobox_HASHBYTES);
	rspamd_cryptobox_hash(rule->hash_key->str, key_str, strlen(key_str), NULL, 0);
	rule->hash_key->len = rspamd_cryptobox_HASHKEYBYTES;

	shingles_key_str = NULL;
	if ((value = ucl_object_lookup(obj, "fuzzy_shingles_key")) != NULL) {
		shingles_key_str = ucl_object_tostring(value);
	}
	if (shingles_key_str == NULL) {
		shingles_key_str = "rspamd";
	}

	rule->shingles_key = g_string_sized_new(rspamd_cryptobox_HASHBYTES);
	rspamd_cryptobox_hash(rule->shingles_key->str, shingles_key_str,
						  strlen(shingles_key_str), NULL, 0);
	rule->shingles_key->len = 16;

	if (rspamd_upstreams_count(rule->read_servers) == 0) {
		msg_err_config("no servers defined for fuzzy rule with name: %s",
					   rule->name);
		return -1;
	}
	else {
		g_ptr_array_add(fuzzy_module_ctx->fuzzy_rules, rule);

		if (rule->symbol != fuzzy_module_ctx->default_symbol) {
			int vid = rspamd_symcache_add_symbol(cfg->cache, rule->symbol,
												 0,
												 NULL, NULL,
												 SYMBOL_TYPE_VIRTUAL | SYMBOL_TYPE_FINE,
												 cb_id);

			if (rule->io_timeout > 0) {
				char timeout_buf[32];
				rspamd_snprintf(timeout_buf, sizeof(timeout_buf), "%f",
								rule->io_timeout);
				rspamd_symcache_add_symbol_augmentation(cfg->cache,
														vid, "timeout",
														timeout_buf);
			}
		}

		msg_info_config("added fuzzy rule %s, key: %*xs, "
						"shingles_key: %*xs, algorithm: %s",
						rule->symbol,
						6, rule->hash_key->str,
						6, rule->shingles_key->str,
						rule->algorithm_str);
	}

	if ((value = ucl_object_lookup(obj, "weight_threshold")) != NULL) {
		rule->weight_threshold = ucl_object_todouble(value);
	}

<<<<<<< HEAD
	/* Initialize rate tracker */
	rule->rate_tracker.requests_count = 0;
	rule->rate_tracker.window_start = 0;

	/* Initialize TCP connection pool - array of connections with proper free function */
	rule->tcp_connections = g_ptr_array_new_with_free_func(fuzzy_tcp_connection_unref);

	/* Initialize global pending requests pool - keyed by tag */
	rule->pending_requests = g_hash_table_new_full(g_direct_hash, g_direct_equal,
												   NULL, g_free);
=======
	if ((value = ucl_object_lookup(obj, "html_shingles")) != NULL) {
		rule->html_shingles = ucl_object_toboolean(value);
	}

	if ((value = ucl_object_lookup(obj, "min_html_tags")) != NULL) {
		rule->min_html_tags = ucl_object_toint(value);
	}

	if ((value = ucl_object_lookup(obj, "html_weight")) != NULL) {
		rule->html_weight = ucl_object_todouble(value);
	}
>>>>>>> 698fb83b

	/*
	 * Process rule in Lua
	 */
	int err_idx, ret;
	lua_State *L = (lua_State *) cfg->lua_state;

	lua_pushcfunction(L, &rspamd_lua_traceback);
	err_idx = lua_gettop(L);
	lua_rawgeti(L, LUA_REGISTRYINDEX, fuzzy_module_ctx->process_rule_ref);
	ucl_object_push_lua(L, obj, true);

	if ((ret = lua_pcall(L, 1, 1, err_idx)) != 0) {
		msg_err_config("call to process_rule lua "
					   "script failed (%d): %s",
					   ret, lua_tostring(L, -1));

		rule->lua_id = -1;
	}
	else {
		rule->lua_id = lua_tonumber(L, -1);
	}

	lua_settop(L, err_idx - 1);

	rspamd_mempool_add_destructor(cfg->cfg_pool, fuzzy_free_rule,
								  rule);

	return 0;
}

int fuzzy_check_module_init(struct rspamd_config *cfg, struct module_ctx **ctx)
{
	struct fuzzy_ctx *fuzzy_module_ctx;

	fuzzy_module_ctx = rspamd_mempool_alloc0(cfg->cfg_pool,
											 sizeof(struct fuzzy_ctx));

	fuzzy_module_ctx->fuzzy_pool = rspamd_mempool_new(rspamd_mempool_suggest_size(),
													  NULL, 0);
	/* TODO: this should match rules count actually */
	fuzzy_module_ctx->keypairs_cache = rspamd_keypair_cache_new(32);
	fuzzy_module_ctx->fuzzy_rules = g_ptr_array_new();
	fuzzy_module_ctx->cfg = cfg;
	fuzzy_module_ctx->process_rule_ref = -1;
	fuzzy_module_ctx->check_mime_part_ref = -1;
	fuzzy_module_ctx->cleanup_rules_ref = -1;

	rspamd_mempool_add_destructor(cfg->cfg_pool,
								  (rspamd_mempool_destruct_t) rspamd_mempool_delete,
								  fuzzy_module_ctx->fuzzy_pool);
	rspamd_mempool_add_destructor(cfg->cfg_pool,
								  (rspamd_mempool_destruct_t) rspamd_keypair_cache_destroy,
								  fuzzy_module_ctx->keypairs_cache);
	rspamd_mempool_add_destructor(cfg->cfg_pool,
								  (rspamd_mempool_destruct_t) rspamd_ptr_array_free_hard,
								  fuzzy_module_ctx->fuzzy_rules);

	*ctx = (struct module_ctx *) fuzzy_module_ctx;

	rspamd_rcl_add_doc_by_path(cfg,
							   NULL,
							   "Fuzzy check plugin",
							   "fuzzy_check",
							   UCL_OBJECT,
							   NULL,
							   0,
							   NULL,
							   0);

	rspamd_rcl_add_doc_by_path(cfg,
							   "fuzzy_check",
							   "Default symbol",
							   "symbol",
							   UCL_STRING,
							   NULL,
							   0,
							   NULL,
							   0);
	rspamd_rcl_add_doc_by_path(cfg,
							   "fuzzy_check",
							   "Minimum number of *words* to check a text part",
							   "min_length",
							   UCL_INT,
							   NULL,
							   0,
							   NULL,
							   0);
	rspamd_rcl_add_doc_by_path(cfg,
							   "fuzzy_check",
							   "Minimum number of *bytes* to check a non-text part",
							   "min_bytes",
							   UCL_INT,
							   NULL,
							   0,
							   NULL,
							   0);
	rspamd_rcl_add_doc_by_path(cfg,
							   "fuzzy_check",
							   "Multiplier for bytes limit when checking for text parts",
							   "text_multiplier",
							   UCL_FLOAT,
							   NULL,
							   0,
							   NULL,
							   0);
	rspamd_rcl_add_doc_by_path(cfg,
							   "fuzzy_check",
							   "Minimum height in pixels for embedded images to check using fuzzy storage",
							   "min_height",
							   UCL_INT,
							   NULL,
							   0,
							   NULL,
							   0);
	rspamd_rcl_add_doc_by_path(cfg,
							   "fuzzy_check",
							   "Minimum width in pixels for embedded images to check using fuzzy storage",
							   "min_width",
							   UCL_INT,
							   NULL,
							   0,
							   NULL,
							   0);
	rspamd_rcl_add_doc_by_path(cfg,
							   "fuzzy_check",
							   "Timeout for waiting reply from a fuzzy server",
							   "timeout",
							   UCL_TIME,
							   NULL,
							   0,
							   NULL,
							   0);
	rspamd_rcl_add_doc_by_path(cfg,
							   "fuzzy_check",
							   "Maximum number of retransmits for a single request",
							   "retransmits",
							   UCL_INT,
							   NULL,
							   0,
							   NULL,
							   0);
	rspamd_rcl_add_doc_by_path(cfg,
							   "fuzzy_check",
							   "Maximum number of upstream errors, affects error rate threshold",
							   "max_errors",
							   UCL_INT,
							   NULL,
							   0,
							   NULL,
							   0);
	rspamd_rcl_add_doc_by_path(cfg,
							   "fuzzy_check",
							   "Time to lapse before re-resolve faulty upstream",
							   "revive_time",
							   UCL_FLOAT,
							   NULL,
							   0,
							   NULL,
							   0);
	rspamd_rcl_add_doc_by_path(cfg,
							   "fuzzy_check",
							   "Whitelisted IPs map",
							   "whitelist",
							   UCL_STRING,
							   NULL,
							   0,
							   NULL,
							   0);
	/* Rules doc strings */
	rspamd_rcl_add_doc_by_path(cfg,
							   "fuzzy_check",
							   "Fuzzy check rule",
							   "rule",
							   UCL_OBJECT,
							   NULL,
							   0,
							   NULL,
							   0);
	rspamd_rcl_add_doc_by_path(cfg,
							   "fuzzy_check.rule",
							   "Headers that are used to make a separate hash",
							   "headers",
							   UCL_ARRAY,
							   NULL,
							   0,
							   NULL,
							   0);
	rspamd_rcl_add_doc_by_path(cfg,
							   "fuzzy_check.rule",
							   "Whitelisted hashes map",
							   "skip_hashes",
							   UCL_STRING,
							   NULL,
							   0,
							   NULL,
							   0);
	rspamd_rcl_add_doc_by_path(cfg,
							   "fuzzy_check.rule",
							   "Set of mime types (in form type/subtype, or type/*, or *) to check with fuzzy",
							   "mime_types",
							   UCL_ARRAY,
							   NULL,
							   0,
							   NULL,
							   0);
	rspamd_rcl_add_doc_by_path(cfg,
							   "fuzzy_check.rule",
							   "Maximum value for fuzzy hash when weight of symbol is exactly 1.0 (if value is higher then score is still 1.0)",
							   "max_score",
							   UCL_INT,
							   NULL,
							   0,
							   NULL,
							   0);
	rspamd_rcl_add_doc_by_path(cfg,
							   "fuzzy_check.rule",
							   "List of servers to check (or learn)",
							   "servers",
							   UCL_STRING,
							   NULL,
							   0,
							   NULL,
							   0);
	rspamd_rcl_add_doc_by_path(cfg,
							   "fuzzy_check.rule",
							   "List of servers to check (read-only operations)",
							   "read_servers",
							   UCL_STRING,
							   NULL,
							   0,
							   NULL,
							   0);
	rspamd_rcl_add_doc_by_path(cfg,
							   "fuzzy_check.rule",
							   "List of servers to learn (write operations)",
							   "write_servers",
							   UCL_STRING,
							   NULL,
							   0,
							   NULL,
							   0);
	rspamd_rcl_add_doc_by_path(cfg,
							   "fuzzy_check.rule",
							   "If true then never try to learn this fuzzy storage",
							   "read_only",
							   UCL_BOOLEAN,
							   NULL,
							   0,
							   NULL,
							   0);
	rspamd_rcl_add_doc_by_path(cfg,
							   "fuzzy_check.rule",
							   "If true then ignore unknown flags and not add the default fuzzy symbol",
							   "skip_unknown",
							   UCL_BOOLEAN,
							   NULL,
							   0,
							   NULL,
							   0);
	rspamd_rcl_add_doc_by_path(cfg,
							   "fuzzy_check.rule",
							   "Default symbol for rule (if no flags defined or matched)",
							   "symbol",
							   UCL_STRING,
							   NULL,
							   0,
							   NULL,
							   0);
	rspamd_rcl_add_doc_by_path(cfg,
							   "fuzzy_check.rule",
							   "Base32 value for the protocol encryption public key",
							   "encryption_key",
							   UCL_STRING,
							   NULL,
							   0,
							   NULL,
							   0);
	rspamd_rcl_add_doc_by_path(cfg,
							   "fuzzy_check.rule",
							   "Base32 value for the protocol encryption public key for read operations",
							   "read_encryption_key",
							   UCL_STRING,
							   NULL,
							   0,
							   NULL,
							   0);
	rspamd_rcl_add_doc_by_path(cfg,
							   "fuzzy_check.rule",
							   "Base32 value for the protocol encryption public key for write operations",
							   "write_encryption_key",
							   UCL_STRING,
							   NULL,
							   0,
							   NULL,
							   0);
	rspamd_rcl_add_doc_by_path(cfg,
							   "fuzzy_check.rule",
							   "Base32 value for the hashing key (for private storages)",
							   "fuzzy_key",
							   UCL_STRING,
							   NULL,
							   0,
							   NULL,
							   0);
	rspamd_rcl_add_doc_by_path(cfg,
							   "fuzzy_check.rule",
							   "Base32 value for the shingles hashing key (for private storages)",
							   "fuzzy_shingles_key",
							   UCL_STRING,
							   NULL,
							   0,
							   NULL,
							   0);
	rspamd_rcl_add_doc_by_path(cfg,
							   "fuzzy_check.rule",
							   "Lua script that returns boolean function to check if this task "
							   "should be considered when learning fuzzy storage",
							   "learn_condition",
							   UCL_STRING,
							   NULL,
							   0,
							   NULL,
							   0);
	rspamd_rcl_add_doc_by_path(cfg,
							   "fuzzy_check.rule",
							   "Map of SYMBOL -> data for flags configuration",
							   "fuzzy_map",
							   UCL_OBJECT,
							   NULL,
							   0,
							   NULL,
							   0);
	rspamd_rcl_add_doc_by_path(cfg,
							   "fuzzy_check.rule",
							   "Use direct hash for short texts",
							   "short_text_direct_hash",
							   UCL_BOOLEAN,
							   NULL,
							   0,
							   "true",
							   0);
	rspamd_rcl_add_doc_by_path(cfg,
							   "fuzzy_check.rule",
							   "Override module default min bytes for this rule",
							   "min_bytes",
							   UCL_INT,
							   NULL,
							   0,
							   NULL,
							   0);
	/* Fuzzy map doc strings */
	rspamd_rcl_add_doc_by_path(cfg,
							   "fuzzy_check.rule.fuzzy_map",
							   "Maximum score for this flag",
							   "max_score",
							   UCL_INT,
							   NULL,
							   0,
							   NULL,
							   0);
	rspamd_rcl_add_doc_by_path(cfg,
							   "fuzzy_check.rule.fuzzy_map",
							   "Flag number",
							   "flag",
							   UCL_INT,
							   NULL,
							   0,
							   NULL,
							   0);
	rspamd_rcl_add_doc_by_path(cfg,
							   "fuzzy_check.rule",
							   "Do no use subject to distinguish short text hashes",
							   "no_subject",
							   UCL_BOOLEAN,
							   NULL,
							   0,
							   "false",
							   0);
	rspamd_rcl_add_doc_by_path(cfg,
							   "fuzzy_check.rule",
							   "Disable sharing message stats with the fuzzy server",
							   "no_share",
							   UCL_BOOLEAN,
							   NULL,
							   0,
							   "false",
							   0);

	return 0;
}

int fuzzy_check_module_config(struct rspamd_config *cfg, bool validate)
{
	const ucl_object_t *value, *cur, *elt;
	ucl_object_iter_t it;
	int res = TRUE, cb_id, nrules = 0;
	lua_State *L = cfg->lua_state;
	struct fuzzy_ctx *fuzzy_module_ctx = fuzzy_get_context(cfg);

	if (!rspamd_config_is_module_enabled(cfg, "fuzzy_check")) {
		return TRUE;
	}

	fuzzy_module_ctx->enabled = TRUE;
	fuzzy_module_ctx->check_mime_part_ref = -1;
	fuzzy_module_ctx->process_rule_ref = -1;
	fuzzy_module_ctx->cleanup_rules_ref = -1;

	/* Interact with lua_fuzzy */
	if (luaL_dostring(L, "return require \"lua_fuzzy\"") != 0) {
		msg_err_config("cannot require lua_fuzzy: %s",
					   lua_tostring(L, -1));
		fuzzy_module_ctx->enabled = FALSE;
	}
	else {
#if LUA_VERSION_NUM >= 504
		lua_settop(L, -2);
#endif
		if (lua_type(L, -1) != LUA_TTABLE) {
			msg_err_config("lua fuzzy must return "
						   "table and not %s",
						   lua_typename(L, lua_type(L, -1)));
			fuzzy_module_ctx->enabled = FALSE;
		}
		else {
			lua_pushstring(L, "process_rule");
			lua_gettable(L, -2);

			if (lua_type(L, -1) != LUA_TFUNCTION) {
				msg_err_config("process_rule must return "
							   "function and not %s",
							   lua_typename(L, lua_type(L, -1)));
				fuzzy_module_ctx->enabled = FALSE;
			}
			else {
				fuzzy_module_ctx->process_rule_ref = luaL_ref(L, LUA_REGISTRYINDEX);
			}

			lua_pushstring(L, "check_mime_part");
			lua_gettable(L, -2);

			if (lua_type(L, -1) != LUA_TFUNCTION) {
				msg_err_config("check_mime_part must return "
							   "function and not %s",
							   lua_typename(L, lua_type(L, -1)));
				fuzzy_module_ctx->enabled = FALSE;
			}
			else {
				fuzzy_module_ctx->check_mime_part_ref = luaL_ref(L, LUA_REGISTRYINDEX);
			}

			lua_pushstring(L, "cleanup_rules");
			lua_gettable(L, -2);

			if (lua_type(L, -1) != LUA_TFUNCTION) {
				msg_err_config("cleanup_rules must return "
							   "function and not %s",
							   lua_typename(L, lua_type(L, -1)));
				fuzzy_module_ctx->enabled = FALSE;
			}
			else {
				fuzzy_module_ctx->cleanup_rules_ref = luaL_ref(L, LUA_REGISTRYINDEX);
			}
		}
	}

	lua_settop(L, 0);

	if (!fuzzy_module_ctx->enabled) {
		return TRUE;
	}

	if ((value =
			 rspamd_config_get_module_opt(cfg, "fuzzy_check", "symbol")) != NULL) {
		fuzzy_module_ctx->default_symbol = ucl_obj_tostring(value);
	}
	else {
		fuzzy_module_ctx->default_symbol = DEFAULT_SYMBOL;
	}

	if ((value =
			 rspamd_config_get_module_opt(cfg, "fuzzy_check", "timeout")) != NULL) {
		fuzzy_module_ctx->io_timeout = ucl_obj_todouble(value);
	}
	else {
		fuzzy_module_ctx->io_timeout = DEFAULT_IO_TIMEOUT;
	}

	if ((value =
			 rspamd_config_get_module_opt(cfg,
										  "fuzzy_check",
										  "retransmits")) != NULL) {
		fuzzy_module_ctx->retransmits = ucl_obj_toint(value);
	}
	else {
		fuzzy_module_ctx->retransmits = DEFAULT_RETRANSMITS;
	}

	if ((value =
			 rspamd_config_get_module_opt(cfg, "fuzzy_check",
										  "max_errors")) != NULL) {
		fuzzy_module_ctx->max_errors = ucl_obj_toint(value);
	}
	else {
		fuzzy_module_ctx->max_errors = DEFAULT_MAX_ERRORS;
	}

	if ((value =
			 rspamd_config_get_module_opt(cfg, "fuzzy_check",
										  "revive_time")) != NULL) {
		fuzzy_module_ctx->revive_time = ucl_obj_todouble(value);
	}
	else {
		fuzzy_module_ctx->revive_time = DEFAULT_REVIVE_TIME;
	}

	if ((value =
			 rspamd_config_get_module_opt(cfg, "fuzzy_check",
										  "whitelist")) != NULL) {
		rspamd_config_radix_from_ucl(cfg, value, "Fuzzy whitelist",
									 &fuzzy_module_ctx->whitelist,
									 NULL,
									 NULL, "fuzzy ip whitelist");
	}
	else {
		fuzzy_module_ctx->whitelist = NULL;
	}

	if ((value =
			 rspamd_config_get_module_opt(cfg, "fuzzy_check", "rule")) != NULL) {

		cb_id = rspamd_symcache_add_symbol(cfg->cache,
										   "FUZZY_CALLBACK", 0, fuzzy_symbol_callback, NULL,
										   SYMBOL_TYPE_CALLBACK | SYMBOL_TYPE_FINE,
										   -1);
		rspamd_config_add_symbol(cfg,
								 "FUZZY_CALLBACK",
								 0.0,
								 "Fuzzy check callback",
								 "fuzzy",
								 RSPAMD_SYMBOL_FLAG_IGNORE_METRIC,
								 1,
								 1);

		/* Register meta symbols (blocked, ratelimited, etc) */
		rspamd_symcache_add_symbol(cfg->cache,
								   RSPAMD_FUZZY_SYMBOL_FORBIDDEN, 0, NULL, NULL,
								   SYMBOL_TYPE_VIRTUAL,
								   cb_id);
		rspamd_config_add_symbol(cfg,
								 RSPAMD_FUZZY_SYMBOL_FORBIDDEN,
								 0.0,
								 "Fuzzy access denied",
								 "fuzzy",
								 0,
								 1,
								 1);
		rspamd_symcache_add_symbol(cfg->cache,
								   RSPAMD_FUZZY_SYMBOL_RATELIMITED, 0, NULL, NULL,
								   SYMBOL_TYPE_VIRTUAL,
								   cb_id);
		rspamd_config_add_symbol(cfg,
								 RSPAMD_FUZZY_SYMBOL_RATELIMITED,
								 0.0,
								 "Fuzzy rate limit is reached",
								 "fuzzy",
								 0,
								 1,
								 1);
		rspamd_symcache_add_symbol(cfg->cache,
								   RSPAMD_FUZZY_SYMBOL_ENCRYPTION_REQUIRED, 0, NULL, NULL,
								   SYMBOL_TYPE_VIRTUAL,
								   cb_id);
		rspamd_config_add_symbol(cfg,
								 RSPAMD_FUZZY_SYMBOL_ENCRYPTION_REQUIRED,
								 0.0,
								 "Fuzzy encryption is required by a server",
								 "fuzzy",
								 0,
								 1,
								 1);

		/*
		 * Here we can have 2 possibilities:
		 *
		 * unnamed rules:
		 *
		 * rule {
		 * ...
		 * }
		 * rule {
		 * ...
		 * }
		 *
		 * - or - named rules:
		 *
		 * rule {
		 * 	"rule1": {
		 * 	...
		 * 	}
		 * 	"rule2": {
		 * 	...
		 * 	}
		 * }
		 *
		 * So, for each element, we check, if there 'servers' key. If 'servers' is
		 * presented, then we treat it as unnamed rule, otherwise we treat it as
		 * named rule.
		 */
		LL_FOREACH(value, cur)
		{

			if (ucl_object_lookup_any(cur, "servers", "read_servers", "write_servers", NULL) != NULL) {
				/* Unnamed rule */
				fuzzy_parse_rule(cfg, cur, NULL, cb_id);
				nrules++;
			}
			else {
				/* Named rule */
				it = NULL;

				while ((elt = ucl_object_iterate(cur, &it, true)) != NULL) {
					fuzzy_parse_rule(cfg, elt, ucl_object_key(elt), cb_id);
					nrules++;
				}
			}
		}

		/* We want that to check bad mime attachments */
		rspamd_symcache_add_delayed_dependency(cfg->cache,
											   "FUZZY_CALLBACK", "MIME_TYPES_CALLBACK");
	}

	if (fuzzy_module_ctx->fuzzy_rules == NULL) {
		msg_warn_config("fuzzy module is enabled but no rules are defined");
	}

	msg_info_config("init internal fuzzy_check module, %d rules loaded",
					nrules);

	/* Register global methods */
	lua_getglobal(L, "rspamd_plugins");

	if (lua_type(L, -1) == LUA_TTABLE) {
		lua_pushstring(L, "fuzzy_check");
		lua_createtable(L, 0, 3);
		/* Set methods */
		lua_pushstring(L, "unlearn");
		lua_pushcfunction(L, fuzzy_lua_unlearn_handler);
		lua_settable(L, -3);
		lua_pushstring(L, "learn");
		lua_pushcfunction(L, fuzzy_lua_learn_handler);
		lua_settable(L, -3);
		lua_pushstring(L, "gen_hashes");
		lua_pushcfunction(L, fuzzy_lua_gen_hashes_handler);
		lua_settable(L, -3);
		lua_pushstring(L, "hex_hashes");
		lua_pushcfunction(L, fuzzy_lua_hex_hashes_handler);
		lua_settable(L, -3);
		lua_pushstring(L, "list_storages");
		lua_pushcfunction(L, fuzzy_lua_list_storages);
		lua_settable(L, -3);
		lua_pushstring(L, "ping_storage");
		lua_pushcfunction(L, fuzzy_lua_ping_storage);
		lua_settable(L, -3);
		/* Finish fuzzy_check key */
		lua_settable(L, -3);
	}

	lua_settop(L, 0);

	return res;
}

int fuzzy_check_module_reconfig(struct rspamd_config *cfg)
{
	struct fuzzy_ctx *fuzzy_module_ctx = fuzzy_get_context(cfg);

	if (fuzzy_module_ctx->cleanup_rules_ref != -1) {
		/* Sync lua_fuzzy rules */
		int err_idx, ret;
		lua_State *L = (lua_State *) cfg->lua_state;

		lua_pushcfunction(L, &rspamd_lua_traceback);
		err_idx = lua_gettop(L);
		lua_rawgeti(L, LUA_REGISTRYINDEX, fuzzy_module_ctx->cleanup_rules_ref);

		if ((ret = lua_pcall(L, 0, 0, err_idx)) != 0) {
			msg_err_config("call to cleanup_rules lua "
						   "script failed (%d): %s",
						   ret, lua_tostring(L, -1));
		}

		luaL_unref(cfg->lua_state, LUA_REGISTRYINDEX,
				   fuzzy_module_ctx->cleanup_rules_ref);
		lua_settop(L, 0);
	}

	if (fuzzy_module_ctx->check_mime_part_ref != -1) {
		luaL_unref(cfg->lua_state, LUA_REGISTRYINDEX,
				   fuzzy_module_ctx->check_mime_part_ref);
	}

	if (fuzzy_module_ctx->process_rule_ref != -1) {
		luaL_unref(cfg->lua_state, LUA_REGISTRYINDEX,
				   fuzzy_module_ctx->process_rule_ref);
	}

	return fuzzy_check_module_config(cfg, false);
}

/**
 * Cleanup pending TCP requests for a session
 * Called when session finishes (task completes or times out)
 */
static void
fuzzy_tcp_session_cleanup(struct fuzzy_client_session *session)
{
	GHashTableIter iter;
	gpointer key, value;
	struct fuzzy_tcp_pending_command *pending;
	GPtrArray *to_remove;
	unsigned int i;

	if (!session || !session->rule || !session->rule->pending_requests) {
		return;
	}

	/* Collect tags to remove (can't modify hash table during iteration) */
	to_remove = g_ptr_array_new();

	g_hash_table_iter_init(&iter, session->rule->pending_requests);
	while (g_hash_table_iter_next(&iter, &key, &value)) {
		pending = (struct fuzzy_tcp_pending_command *) value;

		if (pending->session == session) {
			/* Mark command as replied (session finished) */
			if (!(pending->io->flags & FUZZY_CMD_FLAG_REPLIED)) {
				pending->io->flags |= FUZZY_CMD_FLAG_REPLIED;
			}

			g_ptr_array_add(to_remove, key);
		}
	}

	/* Remove pending commands */
	for (i = 0; i < to_remove->len; i++) {
		g_hash_table_remove(session->rule->pending_requests,
							g_ptr_array_index(to_remove, i));
	}

	if (to_remove->len > 0 && session->task) {
		struct rspamd_task *task = session->task;
		msg_debug_fuzzy_check("fuzzy_tcp: cleaned up %d pending commands for finished session",
							  (int) to_remove->len);
	}

	g_ptr_array_free(to_remove, TRUE);
}

/* Finalize IO */
static void
fuzzy_io_fin(void *ud)
{
	struct fuzzy_client_session *session = ud;

	/* Remove any pending TCP requests for this session */
	if (session->fd == -1) {
		/* TCP session - cleanup pending requests and stop timer */
		fuzzy_tcp_session_cleanup(session);
		/* Stop pure timer (no IO) - safe to call even if not active */
		ev_timer_stop(session->event_loop, &session->timer_ev.tm);
	}

	if (session->commands) {
		g_ptr_array_free(session->commands, TRUE);
	}

	if (session->results) {
		g_ptr_array_free(session->results, TRUE);
	}

	/* Only cleanup fd and ev_watcher for UDP sessions */
	if (session->fd != -1) {
		rspamd_ev_watcher_stop(session->event_loop, &session->ev);
		close(session->fd);
	}
	/* TCP sessions use shared connection, no cleanup needed here */
}

static rspamd_words_t *
fuzzy_preprocess_words(struct rspamd_mime_text_part *part, rspamd_mempool_t *pool)
{
	return &part->utf_words;
}

static inline gboolean
fuzzy_rule_has_encryption(struct fuzzy_rule *rule)
{
	return (rule->peer_key || rule->read_peer_key || rule->write_peer_key);
}

static inline void
fuzzy_select_encryption_keys(struct fuzzy_rule *rule,
							 int cmd,
							 struct rspamd_cryptobox_keypair **local_key,
							 struct rspamd_cryptobox_pubkey **peer_key)
{
	if (cmd == FUZZY_DEL || cmd == FUZZY_WRITE) {
		/* Write operation */
		*local_key = rule->write_local_key ? rule->write_local_key : rule->local_key;
		*peer_key = rule->write_peer_key ? rule->write_peer_key : rule->peer_key;
	}
	else {
		/* Read operation (CHECK, STAT, PING, etc.) */
		*local_key = rule->read_local_key ? rule->read_local_key : rule->local_key;
		*peer_key = rule->read_peer_key ? rule->read_peer_key : rule->peer_key;
	}
}

static void
fuzzy_encrypt_cmd(struct fuzzy_rule *rule,
				  struct rspamd_fuzzy_encrypted_req_hdr *hdr,
				  unsigned char *data, gsize datalen,
				  struct rspamd_cryptobox_keypair *local_key,
				  struct rspamd_cryptobox_pubkey *peer_key)
{
	const unsigned char *pk;
	unsigned int pklen;

	g_assert(hdr != NULL);
	g_assert(data != NULL);
	g_assert(rule != NULL);
	g_assert(local_key != NULL);
	g_assert(peer_key != NULL);

	/* Encrypt data */
	memcpy(hdr->magic,
		   fuzzy_encrypted_magic,
		   sizeof(hdr->magic));
	ottery_rand_bytes(hdr->nonce, sizeof(hdr->nonce));
	pk = rspamd_keypair_component(local_key,
								  RSPAMD_KEYPAIR_COMPONENT_PK, &pklen);
	memcpy(hdr->pubkey, pk, MIN(pklen, sizeof(hdr->pubkey)));
	pk = rspamd_pubkey_get_pk(peer_key, &pklen);
	memcpy(hdr->key_id, pk, MIN(sizeof(hdr->key_id), pklen));
	rspamd_keypair_cache_process(rule->ctx->keypairs_cache,
								 local_key, peer_key);
	rspamd_cryptobox_encrypt_nm_inplace(data, datalen,
										hdr->nonce, rspamd_pubkey_get_nm(peer_key, local_key),
										hdr->mac);
}

static struct fuzzy_cmd_io *
fuzzy_cmd_stat(struct fuzzy_rule *rule,
			   int c,
			   int flag,
			   uint32_t weight,
			   rspamd_mempool_t *pool)
{
	struct rspamd_fuzzy_cmd *cmd;
	struct rspamd_fuzzy_encrypted_cmd *enccmd = NULL;
	struct fuzzy_cmd_io *io;

	if (fuzzy_rule_has_encryption(rule)) {
		enccmd = rspamd_mempool_alloc0(pool, sizeof(*enccmd));
		cmd = &enccmd->cmd;
	}
	else {
		cmd = rspamd_mempool_alloc0(pool, sizeof(*cmd));
	}

	cmd->cmd = c;
	cmd->version = RSPAMD_FUZZY_PLUGIN_VERSION;
	cmd->shingles_count = 0;
	cmd->tag = ottery_rand_uint32();

	io = rspamd_mempool_alloc(pool, sizeof(*io));
	io->flags = 0;
	io->tag = cmd->tag;
	memcpy(&io->cmd, cmd, sizeof(io->cmd));

	if (fuzzy_rule_has_encryption(rule) && enccmd) {
		struct rspamd_cryptobox_keypair *local_key;
		struct rspamd_cryptobox_pubkey *peer_key;

		fuzzy_select_encryption_keys(rule, c, &local_key, &peer_key);
		fuzzy_encrypt_cmd(rule, &enccmd->hdr, (unsigned char *) cmd, sizeof(*cmd),
						  local_key, peer_key);
		io->io.iov_base = enccmd;
		io->io.iov_len = sizeof(*enccmd);
	}
	else {
		io->io.iov_base = cmd;
		io->io.iov_len = sizeof(*cmd);
	}

	return io;
}

static inline double
fuzzy_milliseconds_since_midnight(void)
{
	double now = rspamd_get_calendar_ticks();
	double ms = now - (int64_t) now;
	now = (((int64_t) now % 86400) + ms) * 1000;

	return now;
}

static struct fuzzy_cmd_io *
fuzzy_cmd_ping(struct fuzzy_rule *rule,
			   rspamd_mempool_t *pool)
{
	struct rspamd_fuzzy_cmd *cmd;
	struct rspamd_fuzzy_encrypted_cmd *enccmd = NULL;
	struct fuzzy_cmd_io *io;

	if (fuzzy_rule_has_encryption(rule)) {
		enccmd = rspamd_mempool_alloc0(pool, sizeof(*enccmd));
		cmd = &enccmd->cmd;
	}
	else {
		cmd = rspamd_mempool_alloc0(pool, sizeof(*cmd));
	}

	/* Get milliseconds since midnight */


	cmd->cmd = FUZZY_PING;
	cmd->version = RSPAMD_FUZZY_PLUGIN_VERSION;
	cmd->shingles_count = 0;
	cmd->value = fuzzy_milliseconds_since_midnight(); /* Record timestamp */
	cmd->tag = ottery_rand_uint32();

	io = rspamd_mempool_alloc(pool, sizeof(*io));
	io->flags = 0;
	io->tag = cmd->tag;
	memcpy(&io->cmd, cmd, sizeof(io->cmd));

	if (fuzzy_rule_has_encryption(rule) && enccmd) {
		struct rspamd_cryptobox_keypair *local_key;
		struct rspamd_cryptobox_pubkey *peer_key;

		fuzzy_select_encryption_keys(rule, cmd->cmd, &local_key, &peer_key);
		fuzzy_encrypt_cmd(rule, &enccmd->hdr, (unsigned char *) cmd, sizeof(*cmd),
						  local_key, peer_key);
		io->io.iov_base = enccmd;
		io->io.iov_len = sizeof(*enccmd);
	}
	else {
		io->io.iov_base = cmd;
		io->io.iov_len = sizeof(*cmd);
	}

	return io;
}

static struct fuzzy_cmd_io *
fuzzy_cmd_hash(struct fuzzy_rule *rule,
			   int c,
			   const rspamd_ftok_t *hash,
			   int flag,
			   uint32_t weight,
			   rspamd_mempool_t *pool)
{
	struct rspamd_fuzzy_cmd *cmd;
	struct rspamd_fuzzy_encrypted_cmd *enccmd = NULL;
	struct fuzzy_cmd_io *io;

	if (fuzzy_rule_has_encryption(rule)) {
		enccmd = rspamd_mempool_alloc0(pool, sizeof(*enccmd));
		cmd = &enccmd->cmd;
	}
	else {
		cmd = rspamd_mempool_alloc0(pool, sizeof(*cmd));
	}

	if (hash->len == sizeof(cmd->digest) * 2) {
		/* It is hex encoding */
		if (rspamd_decode_hex_buf(hash->begin, hash->len, cmd->digest,
								  sizeof(cmd->digest)) == -1) {
			msg_err_pool("cannot decode hash, wrong encoding");
			return NULL;
		}
	}
	else {
		msg_err_pool("cannot decode hash, wrong length: %z", hash->len);
		return NULL;
	}

	cmd->cmd = c;
	cmd->version = RSPAMD_FUZZY_PLUGIN_VERSION;
	cmd->shingles_count = 0;
	cmd->tag = ottery_rand_uint32();

	io = rspamd_mempool_alloc(pool, sizeof(*io));
	io->flags = 0;
	io->tag = cmd->tag;

	memcpy(&io->cmd, cmd, sizeof(io->cmd));

	if (fuzzy_rule_has_encryption(rule) && enccmd) {
		struct rspamd_cryptobox_keypair *local_key;
		struct rspamd_cryptobox_pubkey *peer_key;

		fuzzy_select_encryption_keys(rule, c, &local_key, &peer_key);
		fuzzy_encrypt_cmd(rule, &enccmd->hdr, (unsigned char *) cmd, sizeof(*cmd),
						  local_key, peer_key);
		io->io.iov_base = enccmd;
		io->io.iov_len = sizeof(*enccmd);
	}
	else {
		io->io.iov_base = cmd;
		io->io.iov_len = sizeof(*cmd);
	}

	return io;
}

struct rspamd_cached_shingles {
	struct rspamd_shingle *sh;
	unsigned char digest[rspamd_cryptobox_HASHBYTES];
	unsigned int additional_length;
	unsigned char *additional_data;
};


static struct rspamd_cached_shingles *
fuzzy_cmd_get_cached(struct fuzzy_rule *rule,
					 struct rspamd_task *task,
					 struct rspamd_mime_part *mp)
{
	char key[32];
	int key_part;
	struct rspamd_cached_shingles **cached;

	memcpy(&key_part, rule->shingles_key->str, sizeof(key_part));
	rspamd_snprintf(key, sizeof(key), "%s%d", rule->algorithm_str,
					key_part);

	cached = (struct rspamd_cached_shingles **) rspamd_mempool_get_variable(
		task->task_pool, key);

	if (cached && cached[mp->part_number]) {
		return cached[mp->part_number];
	}

	return NULL;
}

static void
fuzzy_cmd_set_cached(struct fuzzy_rule *rule,
					 struct rspamd_task *task,
					 struct rspamd_mime_part *mp,
					 struct rspamd_cached_shingles *data)
{
	char key[32];
	int key_part;
	struct rspamd_cached_shingles **cached;

	memcpy(&key_part, rule->shingles_key->str, sizeof(key_part));
	rspamd_snprintf(key, sizeof(key), "%s%d", rule->algorithm_str,
					key_part);

	cached = (struct rspamd_cached_shingles **) rspamd_mempool_get_variable(
		task->task_pool, key);

	if (cached) {
		cached[mp->part_number] = data;
	}
	else {
		cached = rspamd_mempool_alloc0(task->task_pool, sizeof(*cached) *
															(MESSAGE_FIELD(task, parts)->len + 1));
		cached[mp->part_number] = data;

		rspamd_mempool_set_variable(task->task_pool, key, cached, NULL);
	}
}

static gboolean
fuzzy_rule_check_mimepart(struct rspamd_task *task,
						  struct fuzzy_rule *rule,
						  struct rspamd_mime_part *part,
						  gboolean *need_check,
						  gboolean *fuzzy_check)
{
	lua_State *L = (lua_State *) task->cfg->lua_state;

	int old_top = lua_gettop(L);

	if (rule->lua_id != -1 && rule->ctx->check_mime_part_ref != -1) {
		int err_idx, ret;

		struct rspamd_task **ptask;
		struct rspamd_mime_part **ppart;

		lua_pushcfunction(L, &rspamd_lua_traceback);
		err_idx = lua_gettop(L);
		lua_rawgeti(L, LUA_REGISTRYINDEX, rule->ctx->check_mime_part_ref);

		ptask = lua_newuserdata(L, sizeof(*ptask));
		*ptask = task;
		rspamd_lua_setclass(L, rspamd_task_classname, -1);

		ppart = lua_newuserdata(L, sizeof(*ppart));
		*ppart = part;
		rspamd_lua_setclass(L, rspamd_mimepart_classname, -1);

		lua_pushnumber(L, rule->lua_id);

		if ((ret = lua_pcall(L, 3, 2, err_idx)) != 0) {
			msg_err_task("call to check_mime_part lua "
						 "script failed (%d): %s",
						 ret, lua_tostring(L, -1));

			ret = FALSE;
		}
		else {
			ret = TRUE;
			*need_check = lua_toboolean(L, -2);
			*fuzzy_check = lua_toboolean(L, -1);
		}

		lua_settop(L, old_top);

		return ret;
	}

	return FALSE;
}

#define MAX_FUZZY_DOMAIN 64

static unsigned int
fuzzy_cmd_extension_length(struct rspamd_task *task,
						   struct fuzzy_rule *rule)
{
	unsigned int total = 0;

	if (rule->no_share) {
		return 0;
	}

	/* From domain */
	if (MESSAGE_FIELD(task, from_mime) && MESSAGE_FIELD(task, from_mime)->len > 0) {
		struct rspamd_email_address *addr = g_ptr_array_index(MESSAGE_FIELD(task,
																			from_mime),
															  0);

		if (addr->domain_len > 0) {
			total += 2; /* 2 bytes: type + length */
			total += MIN(MAX_FUZZY_DOMAIN, addr->domain_len);
		}
	}

	if (task->from_addr && rspamd_inet_address_get_af(task->from_addr) == AF_INET) {
		total += sizeof(struct in_addr) + 1;
	}
	else if (task->from_addr && rspamd_inet_address_get_af(task->from_addr) == AF_INET6) {
		total += sizeof(struct in6_addr) + 1;
	}

	return total;
}

static unsigned int
fuzzy_cmd_write_extensions(struct rspamd_task *task,
						   struct fuzzy_rule *rule,
						   unsigned char *dest,
						   gsize available)
{
	unsigned int written = 0;

	if (rule->no_share) {
		return 0;
	}

	if (MESSAGE_FIELD(task, from_mime) && MESSAGE_FIELD(task, from_mime)->len > 0) {
		struct rspamd_email_address *addr = g_ptr_array_index(MESSAGE_FIELD(task,
																			from_mime),
															  0);

		if (addr->domain_len > 0) {
			/* Filter invalid domains */
			unsigned int to_write = MIN(MAX_FUZZY_DOMAIN, addr->domain_len) + 2;

			if (to_write > 0 && to_write <= available) {
				*dest++ = RSPAMD_FUZZY_EXT_SOURCE_DOMAIN;
				*dest++ = to_write - 2;

				if (addr->domain_len < MAX_FUZZY_DOMAIN) {
					memcpy(dest, addr->domain, addr->domain_len);
					dest += addr->domain_len;
				}
				else {
					/* Trim from left */
					memcpy(dest,
						   addr->domain + (addr->domain_len - MAX_FUZZY_DOMAIN),
						   MAX_FUZZY_DOMAIN);
					dest += MAX_FUZZY_DOMAIN;
				}

				available -= to_write;
				written += to_write;
			}
		}
	}

	if (task->from_addr && rspamd_inet_address_get_af(task->from_addr) == AF_INET) {
		if (available >= sizeof(struct in_addr) + 1) {
			unsigned int klen;
			unsigned char *inet_data = rspamd_inet_address_get_hash_key(task->from_addr, &klen);

			*dest++ = RSPAMD_FUZZY_EXT_SOURCE_IP4;

			memcpy(dest, inet_data, klen);
			dest += klen;

			available -= klen + 1;
			written += klen + 1;
		}
	}
	else if (task->from_addr && rspamd_inet_address_get_af(task->from_addr) == AF_INET6) {
		if (available >= sizeof(struct in6_addr) + 1) {
			unsigned int klen;
			unsigned char *inet_data = rspamd_inet_address_get_hash_key(task->from_addr, &klen);

			*dest++ = RSPAMD_FUZZY_EXT_SOURCE_IP6;

			memcpy(dest, inet_data, klen);
			dest += klen;

			available -= klen + 1;
			written += klen + 1;
		}
	}

	return written;
}

/*
 * Create fuzzy command from a text part
 */
static struct fuzzy_cmd_io *
fuzzy_cmd_from_text_part(struct rspamd_task *task,
						 struct fuzzy_rule *rule,
						 int c,
						 int flag,
						 uint32_t weight,
						 gboolean short_text,
						 struct rspamd_mime_text_part *part,
						 struct rspamd_mime_part *mp)
{
	struct rspamd_fuzzy_shingle_cmd *shcmd = NULL;
	struct rspamd_fuzzy_cmd *cmd = NULL;
	struct rspamd_fuzzy_encrypted_shingle_cmd *encshcmd = NULL;
	struct rspamd_fuzzy_encrypted_cmd *enccmd = NULL;
	struct rspamd_cached_shingles *cached = NULL;
	struct rspamd_shingle *sh = NULL;
	unsigned int i;
	rspamd_cryptobox_hash_state_t st;
	rspamd_stat_token_t *word;
	rspamd_words_t *words;
	struct fuzzy_cmd_io *io;
	unsigned int additional_length;
	unsigned char *additional_data;

	cached = fuzzy_cmd_get_cached(rule, task, mp);

	/*
	 * Important note:
	 *
	 * We assume that fuzzy io is a consistent memory layout to fit into
	 * iov structure of size 1
	 *
	 * However, there are 4 possibilities:
	 * 1) non encrypted, non shingle command - just one cmd
	 * 2) encrypted, non shingle command - encryption hdr + cmd
	 * 3) non encrypted, shingle command - cmd + shingle
	 * 4) encrypted, shingle command - encryption hdr + cmd + shingle
	 *
	 * Extensions are always at the end, but since we also have caching (sigh, meh...)
	 * then we have one piece that looks like cmd (+ shingle) + extensions
	 * To encrypt it optionally we take this memory and prepend encryption header
	 *
	 * In case of cached version we do the same: allocate, copy from cached (including extra)
	 * and optionally encrypt.
	 *
	 * However, there should be no extensions in case of unencrypted connection
	 * (for sanity + privacy).
	 */
	if (cached) {
		additional_length = cached->additional_length;
		additional_data = cached->additional_data;

		/* Copy cached */
		if (short_text) {
			enccmd = rspamd_mempool_alloc0(task->task_pool,
										   sizeof(*enccmd) + additional_length);
			cmd = &enccmd->cmd;
			memcpy(cmd->digest, cached->digest,
				   sizeof(cached->digest));
			cmd->shingles_count = 0;
			memcpy(((unsigned char *) enccmd) + sizeof(*enccmd), additional_data,
				   additional_length);
		}
		else if (cached->sh) {
			encshcmd = rspamd_mempool_alloc0(task->task_pool,
											 additional_length + sizeof(*encshcmd));
			shcmd = &encshcmd->cmd;
			memcpy(&shcmd->sgl, cached->sh, sizeof(struct rspamd_shingle));
			memcpy(shcmd->basic.digest, cached->digest,
				   sizeof(cached->digest));
			memcpy(((unsigned char *) encshcmd) + sizeof(*encshcmd), additional_data,
				   additional_length);
			shcmd->basic.shingles_count = RSPAMD_SHINGLE_SIZE;
		}
		else {
			return NULL;
		}
	}
	else {
		additional_length = fuzzy_cmd_extension_length(task, rule);
		cached = rspamd_mempool_alloc0(task->task_pool, sizeof(*cached) +
															additional_length);
		/*
		 * Allocate extensions and never touch it except copying to avoid
		 * occasional encryption
		 */
		cached->additional_length = additional_length;
		cached->additional_data = ((unsigned char *) cached) + sizeof(*cached);

		if (additional_length > 0) {
			fuzzy_cmd_write_extensions(task, rule, cached->additional_data,
									   additional_length);
		}

		if (short_text) {
			enccmd = rspamd_mempool_alloc0(task->task_pool,
										   sizeof(*enccmd) + additional_length);
			cmd = &enccmd->cmd;
			rspamd_cryptobox_hash_init(&st, rule->hash_key->str,
									   rule->hash_key->len);

			rspamd_cryptobox_hash_update(&st, part->utf_stripped_content->data,
										 part->utf_stripped_content->len);

			if (!rule->no_subject && (MESSAGE_FIELD(task, subject))) {
				/* We also include subject */
				rspamd_cryptobox_hash_update(&st, MESSAGE_FIELD(task, subject),
											 strlen(MESSAGE_FIELD(task, subject)));
			}

			rspamd_cryptobox_hash_final(&st, cmd->digest);
			memcpy(cached->digest, cmd->digest, sizeof(cached->digest));
			cached->sh = NULL;

			additional_data = ((unsigned char *) enccmd) + sizeof(*enccmd);
			memcpy(additional_data, cached->additional_data, additional_length);
		}
		else {
			encshcmd = rspamd_mempool_alloc0(task->task_pool,
											 sizeof(*encshcmd) + additional_length);
			shcmd = &encshcmd->cmd;

			/*
			 * Generate hash from all words in the part
			 */
			rspamd_cryptobox_hash_init(&st, rule->hash_key->str, rule->hash_key->len);
			words = fuzzy_preprocess_words(part, task->task_pool);

			for (i = 0; i < kv_size(*words); i++) {
				word = &kv_A(*words, i);

				if (!((word->flags & RSPAMD_WORD_FLAG_SKIPPED) || word->stemmed.len == 0)) {
					rspamd_cryptobox_hash_update(&st, word->stemmed.begin,
												 word->stemmed.len);
				}
			}

			rspamd_cryptobox_hash_final(&st, shcmd->basic.digest);

			msg_debug_fuzzy_check("loading shingles of type %s with key %*xs",
								  rule->algorithm_str,
								  16, rule->shingles_key->str);
			sh = rspamd_shingles_from_text(words,
										   rule->shingles_key->str, task->task_pool,
										   rspamd_shingles_default_filter, NULL,
										   rule->alg);
			if (sh != NULL) {
				memcpy(&shcmd->sgl, sh, sizeof(shcmd->sgl));
				shcmd->basic.shingles_count = RSPAMD_SHINGLE_SIZE;
			}
			else {
				/* No shingles, no check */
				return NULL;
			}

			cached->sh = sh;
			memcpy(cached->digest, shcmd->basic.digest, sizeof(cached->digest));
			additional_data = ((unsigned char *) encshcmd) + sizeof(*encshcmd);
			memcpy(additional_data, cached->additional_data, additional_length);
		}

		/*
		 * We always save encrypted command as it can handle both
		 * encrypted and unencrypted requests.
		 *
		 * Since it is copied when obtained from the cache, it is safe to use
		 * it this way.
		 */
		fuzzy_cmd_set_cached(rule, task, mp, cached);
	}

	io = rspamd_mempool_alloc(task->task_pool, sizeof(*io));
	io->part = mp;

	if (!short_text) {
		shcmd->basic.tag = ottery_rand_uint32();
		shcmd->basic.cmd = c;
		shcmd->basic.version = RSPAMD_FUZZY_PLUGIN_VERSION;

		if (c != FUZZY_CHECK) {
			shcmd->basic.flag = flag;
			shcmd->basic.value = weight;
		}
		io->tag = shcmd->basic.tag;
		memcpy(&io->cmd, &shcmd->basic, sizeof(io->cmd));
	}
	else {
		cmd->tag = ottery_rand_uint32();
		cmd->cmd = c;
		cmd->version = RSPAMD_FUZZY_PLUGIN_VERSION;

		if (c != FUZZY_CHECK) {
			cmd->flag = flag;
			cmd->value = weight;
		}
		io->tag = cmd->tag;
		memcpy(&io->cmd, cmd, sizeof(io->cmd));
	}

	io->flags = 0;


	if (fuzzy_rule_has_encryption(rule)) {
		struct rspamd_cryptobox_keypair *local_key;
		struct rspamd_cryptobox_pubkey *peer_key;

		fuzzy_select_encryption_keys(rule, c, &local_key, &peer_key);

		/* Encrypt data */
		if (!short_text) {
			fuzzy_encrypt_cmd(rule, &encshcmd->hdr, (unsigned char *) shcmd,
							  sizeof(*shcmd) + additional_length, local_key, peer_key);
			io->io.iov_base = encshcmd;
			io->io.iov_len = sizeof(*encshcmd) + additional_length;
		}
		else {
			fuzzy_encrypt_cmd(rule, &enccmd->hdr, (unsigned char *) cmd,
							  sizeof(*cmd) + additional_length, local_key, peer_key);
			io->io.iov_base = enccmd;
			io->io.iov_len = sizeof(*enccmd) + additional_length;
		}
	}
	else {

		if (!short_text) {
			io->io.iov_base = shcmd;
			io->io.iov_len = sizeof(*shcmd) + additional_length;
		}
		else {
			io->io.iov_base = cmd;
			io->io.iov_len = sizeof(*cmd) + additional_length;
		}
	}

	return io;
}

/*
 * Create fuzzy command from HTML structure (if part is HTML)
 */
static struct fuzzy_cmd_io *
fuzzy_cmd_from_html_part(struct rspamd_task *task,
						 struct fuzzy_rule *rule,
						 int c,
						 int flag,
						 uint32_t weight,
						 struct rspamd_mime_text_part *part,
						 struct rspamd_mime_part *mp)
{
	struct rspamd_fuzzy_shingle_cmd *shcmd = NULL;
	struct rspamd_fuzzy_encrypted_shingle_cmd *encshcmd = NULL;
	struct rspamd_cached_shingles *cached = NULL;
	struct rspamd_html_shingle *html_sh = NULL;
	struct fuzzy_cmd_io *io;
	unsigned int additional_length;
	unsigned char *additional_data;

	/* Check if HTML shingles are enabled for this rule */
	if (!rule->html_shingles) {
		return NULL;
	}

	/* Check if this is an HTML part */
	if (!IS_TEXT_PART_HTML(part) || part->html == NULL) {
		return NULL;
	}

	/* Check if HTML features are available */
	if (!part->html_features) {
		msg_debug_fuzzy_check("HTML part has no features available");
		return NULL;
	}

	/* Check minimum tags threshold */
	if (part->html_features->tags_count < rule->min_html_tags) {
		msg_debug_fuzzy_check("HTML part has %d tags, less than minimum %d",
							  part->html_features->tags_count, rule->min_html_tags);
		return NULL;
	}

	/*
	 * Additional safety checks for short HTML to prevent false positives:
	 * - Require at least 2 links (single-link emails too generic)
	 * - Require at least some DOM depth (flat structure too common)
	 */
	if (part->html_features->links.total_links < 2) {
		msg_debug_fuzzy_check("HTML part has only %d links, too few for reliable matching",
							  part->html_features->links.total_links);
		return NULL;
	}
	if (part->html_features->max_dom_depth < 3) {
		msg_debug_fuzzy_check("HTML part has depth %d, too shallow for reliable matching",
							  part->html_features->max_dom_depth);
		return NULL;
	}

	/*
	 * HTML fuzzy uses separate cache key to avoid conflicts with text fuzzy.
	 * Text parts can have both text hash (short text, no shingles) and HTML hash.
	 */
	char html_cache_key[64];
	int key_part;
	struct rspamd_cached_shingles **html_cached_ptr;

	memcpy(&key_part, rule->shingles_key->str, sizeof(key_part));
	rspamd_snprintf(html_cache_key, sizeof(html_cache_key), "%s%d_html",
					rule->algorithm_str, key_part);

	html_cached_ptr = (struct rspamd_cached_shingles **) rspamd_mempool_get_variable(
		task->task_pool, html_cache_key);

	if (html_cached_ptr && html_cached_ptr[mp->part_number]) {
		cached = html_cached_ptr[mp->part_number];
		/* Copy from HTML-specific cache */
		additional_length = cached->additional_length;
		additional_data = cached->additional_data;

		if (cached->sh) {
			encshcmd = rspamd_mempool_alloc0(task->task_pool,
											 sizeof(*encshcmd) + additional_length);
			shcmd = &encshcmd->cmd;
			memcpy(&shcmd->sgl, cached->sh, sizeof(struct rspamd_shingle));
			memcpy(shcmd->basic.digest, cached->digest, sizeof(cached->digest));
			memcpy(((unsigned char *) encshcmd) + sizeof(*encshcmd), additional_data,
				   additional_length);
			shcmd->basic.shingles_count = RSPAMD_SHINGLE_SIZE;
		}
		else {
			return NULL;
		}
	}
	else {
		/* Generate HTML shingles */
		additional_length = fuzzy_cmd_extension_length(task, rule);
		cached = rspamd_mempool_alloc0(task->task_pool, sizeof(*cached) + additional_length);
		cached->additional_length = additional_length;
		cached->additional_data = ((unsigned char *) cached) + sizeof(*cached);

		if (additional_length > 0) {
			fuzzy_cmd_write_extensions(task, rule, cached->additional_data, additional_length);
		}

		encshcmd = rspamd_mempool_alloc0(task->task_pool,
										 sizeof(*encshcmd) + additional_length);
		shcmd = &encshcmd->cmd;

		html_sh = rspamd_shingles_from_html(part->html,
											(const unsigned char *) rule->shingles_key->str, task->task_pool,
											rspamd_shingles_default_filter, NULL,
											rule->alg);

		if (html_sh != NULL) {
			/* Use structure shingles for fuzzy matching */
			memcpy(&shcmd->sgl, &html_sh->structure_shingles, sizeof(struct rspamd_shingle));
			/* Use direct hash as digest for exact matching */
			memcpy(shcmd->basic.digest, html_sh->direct_hash, sizeof(shcmd->basic.digest));
			shcmd->basic.shingles_count = RSPAMD_SHINGLE_SIZE;

			/* Cache results */
			cached->sh = &html_sh->structure_shingles;
			memcpy(cached->digest, html_sh->direct_hash, sizeof(cached->digest));
			additional_data = ((unsigned char *) encshcmd) + sizeof(*encshcmd);
			memcpy(additional_data, cached->additional_data, additional_length);
		}
		else {
			/* No HTML shingles generated */
			return NULL;
		}

		/* Save to HTML-specific cache (not standard text cache) */
		if (!html_cached_ptr) {
			html_cached_ptr = rspamd_mempool_alloc0(task->task_pool, sizeof(*html_cached_ptr) *
																		 (MESSAGE_FIELD(task, parts)->len + 1));
			rspamd_mempool_set_variable(task->task_pool, html_cache_key, html_cached_ptr, NULL);
		}
		html_cached_ptr[mp->part_number] = cached;
	}

	io = rspamd_mempool_alloc(task->task_pool, sizeof(*io));
	io->part = mp;

	shcmd->basic.tag = ottery_rand_uint32();
	shcmd->basic.cmd = c;
	shcmd->basic.version = RSPAMD_FUZZY_PLUGIN_VERSION;

	if (c != FUZZY_CHECK) {
		shcmd->basic.flag = flag;
		shcmd->basic.value = weight;
	}

	io->tag = shcmd->basic.tag;
	io->flags = FUZZY_CMD_FLAG_HTML;
	memcpy(&io->cmd, &shcmd->basic, sizeof(io->cmd));

	if (fuzzy_rule_has_encryption(rule)) {
		struct rspamd_cryptobox_keypair *local_key;
		struct rspamd_cryptobox_pubkey *peer_key;

		fuzzy_select_encryption_keys(rule, c, &local_key, &peer_key);

		/* Encrypt data */
		fuzzy_encrypt_cmd(rule, &encshcmd->hdr, (unsigned char *) shcmd,
						  sizeof(*shcmd) + additional_length, local_key, peer_key);
		io->io.iov_base = encshcmd;
		io->io.iov_len = sizeof(*encshcmd) + additional_length;
	}
	else {
		io->io.iov_base = shcmd;
		io->io.iov_len = sizeof(*shcmd) + additional_length;
	}

	return io;
}

#if 0
static struct fuzzy_cmd_io *
fuzzy_cmd_from_image_part (struct fuzzy_rule *rule,
						   int c,
						   int flag,
						   uint32_t weight,
						   struct rspamd_task *task,
						   struct rspamd_image *img,
						   struct rspamd_mime_part *mp)
{
	struct rspamd_fuzzy_shingle_cmd *shcmd;
	struct rspamd_fuzzy_encrypted_shingle_cmd *encshcmd;
	struct fuzzy_cmd_io *io;
	struct rspamd_shingle *sh;
	struct rspamd_cached_shingles *cached;

	cached = fuzzy_cmd_get_cached (rule, task, mp);

	if (cached) {
		/* Copy cached */
		encshcmd = rspamd_mempool_alloc0 (task->task_pool, sizeof (*encshcmd));
		shcmd = &encshcmd->cmd;
		memcpy (&shcmd->sgl, cached->sh, sizeof (struct rspamd_shingle));
		memcpy (shcmd->basic.digest, cached->digest,
				sizeof (cached->digest));
		shcmd->basic.shingles_count = RSPAMD_SHINGLE_SIZE;
	}
	else {
		encshcmd = rspamd_mempool_alloc0 (task->task_pool, sizeof (*encshcmd));
		shcmd = &encshcmd->cmd;

		/*
		 * Generate shingles
		 */
		sh = rspamd_shingles_from_image (img->dct,
				rule->shingles_key->str, task->task_pool,
				rspamd_shingles_default_filter, NULL,
				rule->alg);
		if (sh != NULL) {
			memcpy (&shcmd->sgl, sh->hashes, sizeof (shcmd->sgl));
			shcmd->basic.shingles_count = RSPAMD_SHINGLE_SIZE;
#if 0
			for (unsigned int i = 0; i < RSPAMD_SHINGLE_SIZE; i ++) {
				msg_err ("shingle %d: %L", i, sh->hashes[i]);
			}
#endif
		}

		rspamd_cryptobox_hash (shcmd->basic.digest,
				(const unsigned char *)img->dct, RSPAMD_DCT_LEN / NBBY,
				rule->hash_key->str, rule->hash_key->len);

		msg_debug_fuzzy_check ("loading shingles of type %s with key %*xs",
				rule->algorithm_str,
				16, rule->shingles_key->str);

		/*
		 * We always save encrypted command as it can handle both
		 * encrypted and unencrypted requests.
		 *
		 * Since it is copied when obtained from the cache, it is safe to use
		 * it this way.
		 */
		cached = rspamd_mempool_alloc (task->task_pool, sizeof (*cached));
		cached->sh = sh;
		memcpy (cached->digest, shcmd->basic.digest, sizeof (cached->digest));
		fuzzy_cmd_set_cached (rule, task, mp, cached);
	}

	shcmd->basic.tag = ottery_rand_uint32 ();
	shcmd->basic.cmd = c;
	shcmd->basic.version = RSPAMD_FUZZY_PLUGIN_VERSION;

	if (c != FUZZY_CHECK) {
		shcmd->basic.flag = flag;
		shcmd->basic.value = weight;
	}

	io = rspamd_mempool_alloc (task->task_pool, sizeof (*io));
	io->part = mp;
	io->tag = shcmd->basic.tag;
	io->flags = FUZZY_CMD_FLAG_IMAGE;
	memcpy (&io->cmd, &shcmd->basic, sizeof (io->cmd));

	if (rule->peer_key) {
		/* Encrypt data */
		fuzzy_encrypt_cmd (rule, &encshcmd->hdr, (unsigned char *) shcmd, sizeof (*shcmd));
		io->io.iov_base = encshcmd;
		io->io.iov_len = sizeof (*encshcmd);
	}
	else {
		io->io.iov_base = shcmd;
		io->io.iov_len = sizeof (*shcmd);
	}

	return io;
}
#endif

static struct fuzzy_cmd_io *
fuzzy_cmd_from_data_part(struct fuzzy_rule *rule,
						 int c,
						 int flag,
						 uint32_t weight,
						 struct rspamd_task *task,
						 unsigned char digest[rspamd_cryptobox_HASHBYTES],
						 struct rspamd_mime_part *mp)
{
	struct rspamd_fuzzy_cmd *cmd;
	struct rspamd_fuzzy_encrypted_cmd *enccmd = NULL;
	struct fuzzy_cmd_io *io;
	unsigned int additional_length;
	unsigned char *additional_data;

	additional_length = fuzzy_cmd_extension_length(task, rule);

	if (fuzzy_rule_has_encryption(rule)) {
		enccmd = rspamd_mempool_alloc0(task->task_pool,
									   sizeof(*enccmd) + additional_length);
		cmd = &enccmd->cmd;
		additional_data = ((unsigned char *) enccmd) + sizeof(*enccmd);
	}
	else {
		cmd = rspamd_mempool_alloc0(task->task_pool,
									sizeof(*cmd) + additional_length);
		additional_data = ((unsigned char *) cmd) + sizeof(*cmd);
	}

	cmd->cmd = c;
	cmd->version = RSPAMD_FUZZY_PLUGIN_VERSION;
	if (c != FUZZY_CHECK) {
		cmd->flag = flag;
		cmd->value = weight;
	}
	cmd->shingles_count = 0;
	cmd->tag = ottery_rand_uint32();
	memcpy(cmd->digest, digest, sizeof(cmd->digest));

	io = rspamd_mempool_alloc(task->task_pool, sizeof(*io));
	io->flags = 0;
	io->tag = cmd->tag;
	io->part = mp;
	memcpy(&io->cmd, cmd, sizeof(io->cmd));

	if (additional_length > 0) {
		fuzzy_cmd_write_extensions(task, rule, additional_data,
								   additional_length);
	}

	if (fuzzy_rule_has_encryption(rule)) {
		struct rspamd_cryptobox_keypair *local_key;
		struct rspamd_cryptobox_pubkey *peer_key;

		fuzzy_select_encryption_keys(rule, c, &local_key, &peer_key);

		g_assert(enccmd != NULL);
		fuzzy_encrypt_cmd(rule, &enccmd->hdr, (unsigned char *) cmd,
						  sizeof(*cmd) + additional_length, local_key, peer_key);
		io->io.iov_base = enccmd;
		io->io.iov_len = sizeof(*enccmd) + additional_length;
	}
	else {
		io->io.iov_base = cmd;
		io->io.iov_len = sizeof(*cmd) + additional_length;
	}

	return io;
}

static gboolean
fuzzy_cmd_to_wire(int fd, struct iovec *io)
{
	struct msghdr msg;

	memset(&msg, 0, sizeof(msg));
	msg.msg_iov = io;
	msg.msg_iovlen = 1;

	while (sendmsg(fd, &msg, 0) == -1) {
		if (errno == EINTR) {
			continue;
		}
		return FALSE;
	}

	return TRUE;
}

static gboolean
fuzzy_cmd_vector_to_wire(int fd, GPtrArray *v)
{
	unsigned int i;
	gboolean all_sent = TRUE, all_replied = TRUE;
	struct fuzzy_cmd_io *io;
	gboolean processed = FALSE;

	/* First try to resend unsent commands */
	for (i = 0; i < v->len; i++) {
		io = g_ptr_array_index(v, i);

		if (io->flags & FUZZY_CMD_FLAG_REPLIED) {
			continue;
		}

		all_replied = FALSE;

		if (!(io->flags & FUZZY_CMD_FLAG_SENT)) {
			if (!fuzzy_cmd_to_wire(fd, &io->io)) {
				return FALSE;
			}
			processed = TRUE;
			io->flags |= FUZZY_CMD_FLAG_SENT;
			all_sent = FALSE;
		}
	}

	if (all_sent && !all_replied) {
		/* Now try to resend each command in the vector */
		for (i = 0; i < v->len; i++) {
			io = g_ptr_array_index(v, i);

			if (!(io->flags & FUZZY_CMD_FLAG_REPLIED)) {
				io->flags &= ~FUZZY_CMD_FLAG_SENT;
			}
		}

		return fuzzy_cmd_vector_to_wire(fd, v);
	}

	return processed;
}

/*
 * Read replies one-by-one and remove them from req array
 */
static const struct rspamd_fuzzy_reply *
fuzzy_process_reply(unsigned char **pos, int *r, GPtrArray *req,
					struct fuzzy_rule *rule, struct rspamd_fuzzy_cmd **pcmd,
					struct fuzzy_cmd_io **pio)
{
	unsigned char *p = *pos;
	int remain = *r;
	unsigned int i, required_size;
	struct fuzzy_cmd_io *io;
	const struct rspamd_fuzzy_reply *rep;
	struct rspamd_fuzzy_encrypted_reply encrep;
	gboolean found = FALSE;

	if (fuzzy_rule_has_encryption(rule)) {
		required_size = sizeof(encrep);
	}
	else {
		required_size = sizeof(*rep);
	}

	if (remain <= 0 || (unsigned int) remain < required_size) {
		return NULL;
	}

	if (fuzzy_rule_has_encryption(rule)) {
		memcpy(&encrep, p, sizeof(encrep));
		*pos += required_size;
		*r -= required_size;

		/* Try to decrypt with available keys, starting with read keys (more common) */
		struct rspamd_cryptobox_keypair *local_keys[3];
		struct rspamd_cryptobox_pubkey *peer_keys[3];
		int nkeys = 0;
		gboolean decrypted = FALSE;

		/* Try read keys first (most common for CHECK operations) */
		if (rule->read_peer_key && rule->read_local_key) {
			local_keys[nkeys] = rule->read_local_key;
			peer_keys[nkeys] = rule->read_peer_key;
			nkeys++;
		}
		/* Then try write keys if not already added */
		if (rule->write_peer_key && rule->write_local_key) {
			gboolean already_added = FALSE;
			for (int j = 0; j < nkeys; j++) {
				if (peer_keys[j] == rule->write_peer_key) {
					already_added = TRUE;
					break;
				}
			}
			if (!already_added) {
				local_keys[nkeys] = rule->write_local_key;
				peer_keys[nkeys] = rule->write_peer_key;
				nkeys++;
			}
		}
		/* Finally try common keys if not already added */
		if (rule->peer_key && rule->local_key) {
			gboolean already_added = FALSE;
			for (int j = 0; j < nkeys; j++) {
				if (peer_keys[j] == rule->peer_key) {
					already_added = TRUE;
					break;
				}
			}
			if (!already_added) {
				local_keys[nkeys] = rule->local_key;
				peer_keys[nkeys] = rule->peer_key;
				nkeys++;
			}
		}

		/* Try decryption with each key pair */
		for (i = 0; i < nkeys && !decrypted; i++) {
			struct rspamd_fuzzy_encrypted_reply encrep_copy;
			memcpy(&encrep_copy, &encrep, sizeof(encrep_copy));

			rspamd_keypair_cache_process(rule->ctx->keypairs_cache,
										 local_keys[i], peer_keys[i]);

			if (rspamd_cryptobox_decrypt_nm_inplace((unsigned char *) &encrep_copy.rep,
													sizeof(encrep_copy.rep),
													encrep_copy.hdr.nonce,
													rspamd_pubkey_get_nm(peer_keys[i], local_keys[i]),
													encrep_copy.hdr.mac)) {
				/* Successfully decrypted */
				memcpy(&encrep, &encrep_copy, sizeof(encrep));
				decrypted = TRUE;
				break;
			}
		}

		if (!decrypted) {
			msg_info("cannot decrypt reply with any available keys");
			return NULL;
		}

		/* Copy decrypted over the input wire */
		memcpy(p, &encrep.rep, sizeof(encrep.rep));
	}
	else {

		*pos += required_size;
		*r -= required_size;
	}

	rep = (const struct rspamd_fuzzy_reply *) p;
	/*
	 * Search for tag
	 */
	for (i = 0; i < req->len; i++) {
		io = g_ptr_array_index(req, i);

		if (io->tag == rep->v1.tag) {
			if (!(io->flags & FUZZY_CMD_FLAG_REPLIED)) {
				io->flags |= FUZZY_CMD_FLAG_REPLIED;

				if (pcmd) {
					*pcmd = &io->cmd;
				}

				if (pio) {
					*pio = io;
				}

				return rep;
			}
			found = TRUE;
		}
	}

	if (!found) {
		msg_info("unexpected tag: %ud", rep->v1.tag);
	}

	return NULL;
}

static void
fuzzy_insert_result(struct fuzzy_client_session *session,
					const struct rspamd_fuzzy_reply *rep,
					struct rspamd_fuzzy_cmd *cmd,
					struct fuzzy_cmd_io *io,
					unsigned int flag)
{
	const char *symbol;
	struct fuzzy_mapping *map;
	struct rspamd_task *task = session->task;
	double weight;
	double nval;
	unsigned char buf[2048];
	const char *type = "bin";
	struct fuzzy_client_result *res;
	gboolean is_fuzzy = FALSE;
	char hexbuf[rspamd_cryptobox_HASHBYTES * 2 + 1];
	/* Discriminate scores for small images */
	static const unsigned int short_image_limit = 32 * 1024;

	/* Get mapping by flag */
	if ((map =
			 g_hash_table_lookup(session->rule->mappings,
								 GINT_TO_POINTER(rep->v1.flag))) == NULL) {
		/* Default symbol and default weight */
		symbol = session->rule->symbol;
		weight = session->rule->max_score;
	}
	else {
		/* Get symbol and weight from map */
		symbol = map->symbol;
		weight = map->weight;
	}

	res = rspamd_mempool_alloc0(task->task_pool, sizeof(*res));
	res->prob = rep->v1.prob;
	res->symbol = symbol;
	/*
	 * Hash is assumed to be found if probability is more than 0.5
	 * In that case `value` means number of matches
	 * Otherwise `value` means error code
	 */

	msg_debug_fuzzy_check("got reply with probability %.2f and value %.2f",
						  (double) rep->v1.prob, (double) rep->v1.value);
	nval = fuzzy_normalize(rep->v1.value, weight);

	if (io) {
		if ((io->flags & FUZZY_CMD_FLAG_IMAGE)) {
			if (!io->part || io->part->parsed_data.len <= short_image_limit) {
				nval *= rspamd_normalize_probability(rep->v1.prob, 0.5);
			}

			type = "img";
			res->type = FUZZY_RESULT_IMG;
		}
		else if ((io->flags & FUZZY_CMD_FLAG_HTML)) {
			/* HTML structural hash */
			nval *= sqrtf(rep->v1.prob);
			/* Apply HTML weight multiplier from rule config */
			nval *= session->rule->html_weight;

			type = "html";
			res->type = FUZZY_RESULT_HTML;
		}
		else {
			/* Calc real probability */
			nval *= sqrtf(rep->v1.prob);

			if (cmd->shingles_count > 0) {
				type = "txt";
				res->type = FUZZY_RESULT_TXT;
			}
			else {
				if (io->flags & FUZZY_CMD_FLAG_CONTENT) {
					type = "content";
					res->type = FUZZY_RESULT_CONTENT;
				}
				else {
					res->type = FUZZY_RESULT_BIN;
				}
			}
		}
	}

	res->score = nval;

	if (memcmp(rep->digest, cmd->digest, sizeof(rep->digest)) != 0) {
		is_fuzzy = TRUE;
	}

	if (map != NULL || !session->rule->skip_unknown) {
		GList *fuzzy_var;
		rspamd_fstring_t *hex_result;
		char timebuf[64];
		struct tm tm_split;

		if (session->rule->skip_map) {
			rspamd_encode_hex_buf(cmd->digest, sizeof(cmd->digest),
								  hexbuf, sizeof(hexbuf) - 1);
			hexbuf[sizeof(hexbuf) - 1] = '\0';
			if (rspamd_match_hash_map(session->rule->skip_map, hexbuf,
									  sizeof(hexbuf) - 1)) {
				return;
			}
		}

		rspamd_encode_hex_buf(rep->digest, sizeof(rep->digest),
							  hexbuf, sizeof(hexbuf) - 1);
		hexbuf[sizeof(hexbuf) - 1] = '\0';

		rspamd_gmtime(rep->ts, &tm_split);
		rspamd_snprintf(timebuf, sizeof(timebuf), "%02d.%02d.%4d %02d:%02d:%02d GMT",
						tm_split.tm_mday,
						tm_split.tm_mon + 1,
						tm_split.tm_year + 1900,
						tm_split.tm_hour, tm_split.tm_min, tm_split.tm_sec);

		if (is_fuzzy) {
			msg_notice_task(
				"found fuzzy hash(%s) %s (%*xs requested) with weight: "
				"%.2f, probability %.2f, in list: %s:%d%s; added on %s",
				type,
				hexbuf,
				(int) sizeof(cmd->digest), cmd->digest,
				nval,
				(double) rep->v1.prob,
				symbol,
				rep->v1.flag,
				map == NULL ? "(unknown)" : "",
				timebuf);
		}
		else {
			msg_notice_task(
				"found exact fuzzy hash(%s) %s with weight: "
				"%.2f, probability %.2f, in list: %s:%d%s; added on %s",
				type,
				hexbuf,
				nval,
				(double) rep->v1.prob,
				symbol,
				rep->v1.flag,
				map == NULL ? "(unknown)" : "",
				timebuf);
		}

		rspamd_snprintf(buf,
						sizeof(buf),
						"%d:%*s:%.2f:%s",
						rep->v1.flag,
						(int) MIN(rspamd_fuzzy_hash_len * 2, sizeof(rep->digest) * 2), hexbuf,
						rep->v1.prob,
						type);
		res->option = rspamd_mempool_strdup(task->task_pool, buf);
		g_ptr_array_add(session->results, res);

		/* Store hex string in pool variable */
		hex_result = rspamd_mempool_alloc(task->task_pool,
										  sizeof(rspamd_fstring_t) + sizeof(hexbuf));
		memcpy(hex_result->str, hexbuf, sizeof(hexbuf));
		hex_result->len = sizeof(hexbuf) - 1;
		hex_result->allocated = (gsize) -1;
		fuzzy_var = rspamd_mempool_get_variable(task->task_pool,
												RSPAMD_MEMPOOL_FUZZY_RESULT);

		if (fuzzy_var == NULL) {
			fuzzy_var = g_list_prepend(NULL, hex_result);
			rspamd_mempool_set_variable(task->task_pool,
										RSPAMD_MEMPOOL_FUZZY_RESULT, fuzzy_var,
										(rspamd_mempool_destruct_t) g_list_free);
		}
		else {
			/* Not very efficient, but we don't really use it intensively */
			fuzzy_var = g_list_append(fuzzy_var, hex_result);
		}
	}
}

static int
fuzzy_check_try_read(struct fuzzy_client_session *session)
{
	struct rspamd_task *task;
	const struct rspamd_fuzzy_reply *rep;
	struct rspamd_fuzzy_cmd *cmd = NULL;
	struct fuzzy_cmd_io *io = NULL;
	int r, ret;
	unsigned char buf[2048], *p;

	task = session->task;

	if ((r = read(session->fd, buf, sizeof(buf) - 1)) == -1) {
		if (errno == EAGAIN || errno == EWOULDBLOCK || errno == EINTR) {
			return 0;
		}
		else {
			return -1;
		}
	}
	else {
		p = buf;

		ret = 0;

		while ((rep = fuzzy_process_reply(&p, &r,
										  session->commands, session->rule, &cmd, &io)) != NULL) {
			if (rep->v1.prob > 0.5) {
				if (cmd->cmd == FUZZY_CHECK) {
					fuzzy_insert_result(session, rep, cmd, io, rep->v1.flag);
				}
				else if (cmd->cmd == FUZZY_STAT) {
					/*
					 * We store fuzzy stat in the following way:
					 * 1) We store fuzzy hashes as a hash of rspamd_fuzzy_stat_entry
					 * 2) We store the resulting hash table inside pool variable `fuzzy_stat`
					 */
					struct rspamd_fuzzy_stat_entry *pval;
					GHashTable *stats_hash;

					stats_hash = (GHashTable *) rspamd_mempool_get_variable(task->task_pool,
																			RSPAMD_MEMPOOL_FUZZY_STAT);

					if (stats_hash == NULL) {
						stats_hash = g_hash_table_new(rspamd_str_hash, rspamd_str_equal);
						rspamd_mempool_set_variable(task->task_pool, RSPAMD_MEMPOOL_FUZZY_STAT,
													stats_hash,
													(rspamd_mempool_destruct_t) g_hash_table_destroy);
					}

					pval = g_hash_table_lookup(stats_hash, session->rule->name);

					if (pval == NULL) {
						pval = rspamd_mempool_alloc(task->task_pool,
													sizeof(*pval));
						pval->name = rspamd_mempool_strdup(task->task_pool,
														   session->rule->name);
						/* Safe, as pval->name is owned by the pool */
						g_hash_table_insert(stats_hash, (char *) pval->name, pval);
					}

					pval->fuzzy_cnt = (((uint64_t) rep->v1.value) << 32) + rep->v1.flag;
				}
			}
			else if (rep->v1.value == 403) {
				/* In fact, it should be 429, but we preserve compatibility */
				rspamd_task_insert_result(task, RSPAMD_FUZZY_SYMBOL_RATELIMITED, 1.0,
										  session->rule->name);
			}
			else if (rep->v1.value == 503) {
				rspamd_task_insert_result(task, RSPAMD_FUZZY_SYMBOL_FORBIDDEN, 1.0,
										  session->rule->name);
			}
			else if (rep->v1.value == 415) {
				rspamd_task_insert_result(task, RSPAMD_FUZZY_SYMBOL_ENCRYPTION_REQUIRED, 1.0,
										  session->rule->name);
			}
			else if (rep->v1.value == 401) {
				if (cmd->cmd != FUZZY_CHECK) {
					msg_info_task(
						"fuzzy check error for %d: skipped by server",
						rep->v1.flag);
				}
			}
			else if (rep->v1.value != 0) {
				msg_info_task(
					"fuzzy check error for %d: unknown error (%d)",
					rep->v1.flag,
					rep->v1.value);
			}

			ret = 1;
		}
	}

	return ret;
}

static void
fuzzy_insert_metric_results(struct rspamd_task *task, struct fuzzy_rule *rule,
							GPtrArray *results)
{
	struct fuzzy_client_result *res;
	unsigned int i;
	gboolean seen_text_hash = FALSE,
			 seen_img_hash = FALSE,
			 seen_text_part = FALSE,
			 seen_long_text = FALSE;
	double prob_txt = 0.0, mult;
	struct rspamd_mime_text_part *tp;

	/* About 5 words */
	static const unsigned int text_length_cutoff = 25;

	PTR_ARRAY_FOREACH(results, i, res)
	{
		if (res->type == FUZZY_RESULT_TXT) {
			seen_text_hash = TRUE;
			prob_txt = MAX(prob_txt, res->prob);
		}
		else if (res->type == FUZZY_RESULT_IMG) {
			seen_img_hash = TRUE;
		}
	}

	if (task->message) {
		PTR_ARRAY_FOREACH(MESSAGE_FIELD(task, text_parts), i, tp)
		{
			if (!IS_TEXT_PART_EMPTY(tp) && kv_size(tp->utf_words) > 0) {
				seen_text_part = TRUE;

				if (tp->utf_stripped_text.magic == UTEXT_MAGIC) {
					if (utext_isLengthExpensive(&tp->utf_stripped_text)) {
						seen_long_text =
							utext_nativeLength(&tp->utf_stripped_text) >
							text_length_cutoff;
					}
					else {
						/* Cannot directly calculate length */
						seen_long_text =
							(tp->utf_stripped_content->len / 2) >
							text_length_cutoff;
					}
				}
			}
		}
	}

	PTR_ARRAY_FOREACH(results, i, res)
	{
		mult = 1.0;

		if (res->type == FUZZY_RESULT_IMG) {
			if (!seen_text_hash) {
				if (seen_long_text) {
					mult *= 0.25;
				}
				else if (seen_text_part) {
					/* We have some short text + image */
					mult *= 0.9;
				}
				/* Otherwise apply full score */
			}
			else if (prob_txt < 0.75) {
				/* Penalize sole image without matching text */
				if (prob_txt > 0.5) {
					mult *= prob_txt;
				}
				else {
					mult *= 0.5; /* cutoff */
				}
			}
		}
		else if (res->type == FUZZY_RESULT_TXT) {
			if (seen_img_hash) {
				/* Slightly increase score */
				mult = 1.1;
			}
		}

		double weight = res->score * mult;

		if (!isnan(rule->weight_threshold)) {
			if (weight >= rule->weight_threshold) {
				rspamd_task_insert_result_single(task, res->symbol,
												 weight, res->option);
			}
			else {
				msg_info_task("%s is not added: weight=%.4f below threshold",
							  res->symbol, weight);
			}
		}
		else {
			rspamd_task_insert_result_single(task, res->symbol,
											 weight, res->option);
		}
	}
}

static gboolean
fuzzy_check_session_is_completed(struct fuzzy_client_session *session)
{
	struct fuzzy_cmd_io *io;
	unsigned int nreplied = 0, i;
	struct rspamd_task *task = session->task;

	rspamd_upstream_ok(session->server);

	for (i = 0; i < session->commands->len; i++) {
		io = g_ptr_array_index(session->commands, i);

		if (io->flags & FUZZY_CMD_FLAG_REPLIED) {
			nreplied++;
		}
	}

	if (nreplied == session->commands->len) {
		fuzzy_insert_metric_results(session->task, session->rule, session->results);

		if (session->item) {
			msg_debug_fuzzy_check("fuzzy_check: decrementing async counter for completed session");
			rspamd_symcache_item_async_dec_check(session->task, session->item, M);
		}

		rspamd_session_remove_event(session->task->s, fuzzy_io_fin, session);

		return TRUE;
	}
	else {
		msg_debug_fuzzy_check("fuzzy_check: session not completed (%d/%d replied)",
							  nreplied, (int) session->commands->len);
	}

	return FALSE;
}

/* Fuzzy check timeout callback */
static void
fuzzy_check_timer_callback(int fd, short what, void *arg)
{
	struct fuzzy_client_session *session = arg;
	struct rspamd_task *task;

	task = session->task;

	/* We might be here because of other checks being slow */
	if (fuzzy_check_try_read(session) > 0) {
		if (fuzzy_check_session_is_completed(session)) {
			return;
		}
	}

	if (session->retransmits >= 0) {
		if (session->retransmits >= session->rule->retransmits) {
			msg_err_task("got IO timeout with server %s(%s), after %d/%d retransmits",
						 rspamd_upstream_name(session->server),
						 rspamd_inet_address_to_string_pretty(
							 rspamd_upstream_addr_cur(session->server)),
						 session->retransmits,
						 session->rule->retransmits);
			rspamd_upstream_fail(session->server, TRUE, "timeout");

			if (session->item) {
				rspamd_symcache_item_async_dec_check(session->task, session->item, M);
			}
			rspamd_session_remove_event(session->task->s, fuzzy_io_fin, session);
		}
		else {
			/* Apply backpressure here: at least 100ms up to 500ms */
			session->retransmits++;
			double backpressure_time = MAX(session->rule->io_timeout * 0.1, 0.1) * session->retransmits;
			/* Do not make delay more than 500ms for performance considerations */
			backpressure_time = MIN(backpressure_time, 0.5);
			backpressure_time = rspamd_time_jitter(backpressure_time * 0.5, 0.0);
			backpressure_time = MAX(backpressure_time, 0.1);
			/* Inverse to distinguish */
			msg_debug_fuzzy_check("backpressure for %.2f milliseconds (server=%s), retransmits: %d;",
								  backpressure_time * 1000,
								  rspamd_upstream_name(session->server),
								  session->retransmits);
			session->retransmits = -(session->retransmits);
			/* Disable write event for the time of backpressure */
			rspamd_ev_watcher_reschedule_at(session->event_loop,
											&session->ev, EV_READ,
											backpressure_time);
		}
	}
	else {
		/* Plan write event */
		rspamd_ev_watcher_reschedule_at(session->event_loop,
										&session->ev, EV_READ | EV_WRITE,
										session->rule->io_timeout);
		session->retransmits = -(session->retransmits);
	}
}

/* libev wrapper for TCP timer - calls rspamd_io_ev style callback */
static void
fuzzy_tcp_timer_libev_cb(EV_P_ struct ev_timer *w, int revents)
{
	struct rspamd_io_ev *ev = (struct rspamd_io_ev *) w->data;
	ev->cb(-1, EV_TIMER, ev->ud);
}

/* TCP timeout callback - session-level timeout, does NOT mark connection as failed */
static void
fuzzy_tcp_timer_callback(int fd, short what, void *arg)
{
	struct fuzzy_client_session *session = arg;
	struct rspamd_task *task = session->task;
	struct fuzzy_cmd_io *io;
	unsigned int i, nreplied = 0;
	ev_tstamp now = rspamd_get_calendar_ticks();

	/* Check pending timeouts for all requests in this rule (periodic check) */
	fuzzy_tcp_check_pending_timeouts(session->rule, now);

	/* Check if all commands have been replied */
	for (i = 0; i < session->commands->len; i++) {
		io = g_ptr_array_index(session->commands, i);
		if (io->flags & FUZZY_CMD_FLAG_REPLIED) {
			nreplied++;
		}
	}

	if (nreplied == session->commands->len) {
		/* All replied, just complete */
		msg_debug_fuzzy_check("fuzzy_tcp: all commands replied, completing session");
		fuzzy_check_session_is_completed(session);
		return;
	}

	/* Session timeout - mark unreplied commands as failed for this session only */
	msg_warn_task("fuzzy_tcp: session timeout waiting for replies from %s (%d/%d replied)",
				  rspamd_upstream_name(session->server),
				  nreplied, (int) session->commands->len);

	/* Mark all unreplied commands as failed */
	for (i = 0; i < session->commands->len; i++) {
		io = g_ptr_array_index(session->commands, i);
		if (!(io->flags & FUZZY_CMD_FLAG_REPLIED)) {
			io->flags |= FUZZY_CMD_FLAG_REPLIED;
		}
	}

	/* Report upstream issue but don't mark as completely failed */
	rspamd_upstream_fail(session->server, FALSE, "session timeout");

	/* NOTE: We do NOT mark connection->failed = TRUE here!
	 * Session timeout is not a connection failure - other sessions may still succeed.
	 * Connection failures (socket errors) are handled in IO handlers.
	 */

	/* Clean up pending requests for THIS session only */
	fuzzy_tcp_session_cleanup(session);

	/* Stop pure timer (no IO) - safe to call even if not active */
	ev_timer_stop(session->event_loop, &session->timer_ev.tm);

	/* Decrement async counter for TCP session */
	if (session->item) {
		rspamd_symcache_item_async_dec_check(session->task, session->item, M);
	}

	/* Remove TCP session event */
	rspamd_session_remove_event(session->task->s, fuzzy_io_fin, session);
}

/* Fuzzy check callback */
static void
fuzzy_check_io_callback(int fd, short what, void *arg)
{
	struct fuzzy_client_session *session = arg;
	struct rspamd_task *task;
	int r;

	enum {
		return_error = 0,
		return_want_more,
		return_finished
	} ret = return_error;

	task = session->task;

	if ((what & EV_READ) || session->state == 1) {
		/* Try to read reply */
		r = fuzzy_check_try_read(session);

		switch (r) {
		case 0:
			if (what & EV_READ) {
				ret = return_want_more;
			}
			else {
				if (what & EV_WRITE) {
					/* Retransmit attempt */
					if (!fuzzy_cmd_vector_to_wire(fd, session->commands)) {
						ret = return_error;
					}
					else {
						session->state = 1;
						ret = return_want_more;
					}
				}
				else {
					/* It is actually time out */
					fuzzy_check_timer_callback(fd, what, arg);
					return;
				}
			}
			break;
		case 1:
			ret = return_finished;
			break;
		default:
			ret = return_error;
			break;
		}
	}
	else if (what & EV_WRITE) {
		if (!fuzzy_cmd_vector_to_wire(fd, session->commands)) {
			ret = return_error;
		}
		else {
			session->state = 1;
			ret = return_want_more;
		}
	}
	else {
		fuzzy_check_timer_callback(fd, what, arg);
		return;
	}

	if (ret == return_want_more) {
		/* Processed write, switch to reading */
		rspamd_ev_watcher_reschedule(session->event_loop,
									 &session->ev, EV_READ);
	}
	else if (ret == return_error) {
		/* Error state */
		msg_err_task("got error on IO with server %s(%s), on %s, %d, %s",
					 rspamd_upstream_name(session->server),
					 rspamd_inet_address_to_string_pretty(
						 rspamd_upstream_addr_cur(session->server)),
					 session->state == 1 ? "read" : "write",
					 errno,
					 strerror(errno));
		rspamd_upstream_fail(session->server, TRUE, strerror(errno));

		if (session->item) {
			rspamd_symcache_item_async_dec_check(session->task, session->item, M);
		}

		rspamd_session_remove_event(session->task->s, fuzzy_io_fin, session);
	}
	else {
		/* Read something from network */
		if (!fuzzy_check_session_is_completed(session)) {
			/* Need to read more */
			rspamd_ev_watcher_reschedule(session->event_loop,
										 &session->ev, EV_READ);
		}
	}
}


static void
fuzzy_controller_lua_fin(void *ud)
{
	struct fuzzy_learn_session *session = ud;

	(*session->saved)--;

	rspamd_ev_watcher_stop(session->event_loop, &session->ev);
	close(session->fd);
}

/* Controller IO */

static void
fuzzy_controller_timer_callback(int fd, short what, void *arg)
{
	struct fuzzy_learn_session *session = arg;
	struct rspamd_task *task;

	task = session->task;

	if (session->retransmits >= 0) {
		if (session->retransmits >= session->rule->retransmits) {
			rspamd_upstream_fail(session->server, TRUE, "timeout");
			msg_err_task_check("got IO timeout with server %s(%s), "
							   "after %d/%d retransmits",
							   rspamd_upstream_name(session->server),
							   rspamd_inet_address_to_string_pretty(
								   rspamd_upstream_addr_cur(session->server)),
							   session->retransmits,
							   session->rule->retransmits);

			if (session->session) {
				rspamd_session_remove_event(session->session, fuzzy_controller_lua_fin,
											session);
			}
			else {
				if (session->http_entry) {
					rspamd_controller_send_error(session->http_entry,
												 500, "IO timeout with fuzzy storage");
				}

				if (*session->saved > 0) {
					(*session->saved)--;
					if (*session->saved == 0) {
						if (session->http_entry) {
							rspamd_task_free(session->task);
						}

						session->task = NULL;
					}
				}

				if (session->http_entry) {
					rspamd_http_connection_unref(session->http_entry->conn);
				}

				rspamd_ev_watcher_stop(session->event_loop,
									   &session->ev);
				close(session->fd);
			}
		}
		else {
			/* Apply backpressure here: at least 100ms up to 500ms */
			session->retransmits++;
			double backpressure_time = MAX(session->rule->io_timeout * 0.1, 0.1) * session->retransmits;
			/* Do not make delay more than 500ms for performance considerations */
			backpressure_time = MIN(backpressure_time, 0.5);
			backpressure_time = rspamd_time_jitter(backpressure_time * 0.5, 0.0);
			backpressure_time = MAX(backpressure_time, 0.1);
			/* Inverse to distinguish */
			msg_debug_fuzzy_check("backpressure for %.2f milliseconds (server=%s), retransmits: %d;",
								  backpressure_time * 1000,
								  rspamd_upstream_name(session->server),
								  session->retransmits);
			session->retransmits = -(session->retransmits);
			/* Disable write event for the time of backpressure */
			rspamd_ev_watcher_reschedule_at(session->event_loop,
											&session->ev, EV_READ,
											backpressure_time);
		}
	}
	else {
		/* Backpressure done, plan write event */
		rspamd_ev_watcher_reschedule_at(session->event_loop,
										&session->ev, EV_READ | EV_WRITE,
										session->rule->io_timeout);
		session->retransmits = -(session->retransmits);
	}
}

static void
fuzzy_controller_io_callback(int fd, short what, void *arg)
{
	struct fuzzy_learn_session *session = arg;
	const struct rspamd_fuzzy_reply *rep;
	struct fuzzy_mapping *map;
	struct rspamd_task *task;
	unsigned char buf[2048], *p;
	struct fuzzy_cmd_io *io;
	struct rspamd_fuzzy_cmd *cmd = NULL;
	const char *symbol, *ftype;
	int r;
	enum {
		return_error = 0,
		return_want_more,
		return_finished
	} ret = return_want_more;
	unsigned int i, nreplied;
	const char *op = "process";

	task = session->task;

	if (what & EV_READ) {
		if ((r = read(fd, buf, sizeof(buf) - 1)) == -1) {
			if (errno == EAGAIN || errno == EWOULDBLOCK || errno == EINTR) {
				rspamd_ev_watcher_reschedule(session->event_loop,
											 &session->ev, EV_READ);
				return;
			}

			msg_info_task("cannot process fuzzy hash for message: %s",
						  strerror(errno));
			session->err.error_message = "read socket error";
			session->err.error_code = errno;

			ret = return_error;
		}
		else {
			p = buf;
			ret = return_want_more;

			while ((rep = fuzzy_process_reply(&p, &r,
											  session->commands, session->rule, &cmd, &io)) != NULL) {
				if ((map =
						 g_hash_table_lookup(session->rule->mappings,
											 GINT_TO_POINTER(rep->v1.flag))) == NULL) {
					/* Default symbol and default weight */
					symbol = session->rule->symbol;
				}
				else {
					/* Get symbol and weight from map */
					symbol = map->symbol;
				}

				ftype = "bin";

				if (io) {
					if ((io->flags & FUZZY_CMD_FLAG_IMAGE)) {
						ftype = "img";
					}
					else if ((io->flags & FUZZY_CMD_FLAG_HTML)) {
						ftype = "html";
					}
					else if (io->flags & FUZZY_CMD_FLAG_CONTENT) {
						ftype = "content";
					}
					else if (cmd->shingles_count > 0) {
						ftype = "txt";
					}

					if (io->cmd.cmd == FUZZY_WRITE) {
						op = "added";
					}
					else if (io->cmd.cmd == FUZZY_DEL) {
						op = "deleted";
					}
				}

				if (rep->v1.prob > 0.5) {
					msg_info_task("%s fuzzy hash (%s) %*xs, list: %s:%d for "
								  "message <%s>",
								  op,
								  ftype,
								  (int) sizeof(rep->digest), rep->digest,
								  symbol,
								  rep->v1.flag,
								  MESSAGE_FIELD_CHECK(session->task, message_id));
				}
				else {
					if (rep->v1.value == 401) {
						msg_info_task(
							"fuzzy hash (%s) for message cannot be %s"
							"<%s>, %*xs, "
							"list %s:%d, skipped by server",
							ftype,
							op,
							MESSAGE_FIELD_CHECK(session->task, message_id),
							(int) sizeof(rep->digest), rep->digest,
							symbol,
							rep->v1.flag);

						session->err.error_message = "fuzzy hash is skipped";
						session->err.error_code = rep->v1.value;
					}
					else {
						msg_info_task(
							"fuzzy hash (%s) for message cannot be %s"
							"<%s>, %*xs, "
							"list %s:%d, error: %d",
							ftype,
							op,
							MESSAGE_FIELD_CHECK(session->task, message_id),
							(int) sizeof(rep->digest), rep->digest,
							symbol,
							rep->v1.flag,
							rep->v1.value);

						session->err.error_message = "process fuzzy error";
						session->err.error_code = rep->v1.value;
					}

					ret = return_finished;
				}
			}

			nreplied = 0;

			for (i = 0; i < session->commands->len; i++) {
				io = g_ptr_array_index(session->commands, i);

				if (io->flags & FUZZY_CMD_FLAG_REPLIED) {
					nreplied++;
				}
			}

			if (nreplied == session->commands->len) {
				ret = return_finished;
			}
		}
	}
	else if (what & EV_WRITE) {
		/* Send commands to storage */
		if (!fuzzy_cmd_vector_to_wire(fd, session->commands)) {
			session->err.error_message = "write socket error";
			session->err.error_code = errno;
			ret = return_error;
		}
	}
	else {
		fuzzy_controller_timer_callback(fd, what, arg);

		return;
	}

	if (ret == return_want_more) {
		rspamd_ev_watcher_reschedule(session->event_loop,
									 &session->ev, EV_READ);

		return;
	}
	else if (ret == return_error) {
		msg_err_task("got error in IO with server %s(%s), %d, %s",
					 rspamd_upstream_name(session->server),
					 rspamd_inet_address_to_string_pretty(
						 rspamd_upstream_addr_cur(session->server)),
					 errno, strerror(errno));
		rspamd_upstream_fail(session->server, FALSE, strerror(errno));
	}

	/*
	 * XXX: actually, we check merely a single reply, which is not correct...
	 * XXX: when we send a command, we do not check if *all* commands have been
	 * written
	 * XXX: please, please, change this code some day
	 */

	if (session->session == NULL) {
		(*session->saved)--;

		if (session->http_entry) {
			rspamd_http_connection_unref(session->http_entry->conn);
		}

		rspamd_ev_watcher_stop(session->event_loop, &session->ev);
		close(session->fd);

		if (*session->saved == 0) {
			goto cleanup;
		}
	}
	else {
		/* Lua handler */
		rspamd_session_remove_event(session->session, fuzzy_controller_lua_fin, session);
	}

	return;

cleanup:
	/*
	 * When we send learn commands to fuzzy storages, this code is executed
	 * *once* when we have queried all storages. We also don't know which
	 * storage has been failed.
	 *
	 * Therefore, we cleanup sessions earlier and actually this code is wrong.
	 */

	if (session->err.error_code != 0) {
		if (session->http_entry) {
			rspamd_controller_send_error(session->http_entry,
										 session->err.error_code, session->err.error_message);
		}
	}
	else {
		rspamd_upstream_ok(session->server);

		if (session->http_entry) {
			ucl_object_t *reply, *hashes;
			char hexbuf[rspamd_cryptobox_HASHBYTES * 2 + 1];

			reply = ucl_object_typed_new(UCL_OBJECT);

			ucl_object_insert_key(reply, ucl_object_frombool(true),
								  "success", 0, false);
			hashes = ucl_object_typed_new(UCL_ARRAY);

			for (i = 0; i < session->commands->len; i++) {
				io = g_ptr_array_index(session->commands, i);

				rspamd_snprintf(hexbuf, sizeof(hexbuf), "%*xs",
								(int) sizeof(io->cmd.digest), io->cmd.digest);
				ucl_array_append(hashes, ucl_object_fromstring(hexbuf));
			}

			ucl_object_insert_key(reply, hashes, "hashes", 0, false);
			rspamd_controller_send_ucl(session->http_entry, reply);
			ucl_object_unref(reply);
		}
	}

	if (session->task != NULL) {
		if (session->http_entry) {
			rspamd_task_free(session->task);
		}

		session->task = NULL;
	}
}

static GPtrArray *
fuzzy_generate_commands(struct rspamd_task *task, struct fuzzy_rule *rule,
						int c, int flag, uint32_t value, unsigned int flags)
{
	struct rspamd_mime_text_part *part;
	struct rspamd_mime_part *mime_part;
	struct rspamd_image *image;
	struct fuzzy_cmd_io *io, *cur;
	unsigned int i, j;
	GPtrArray *res = NULL;
	gboolean check_part, fuzzy_check;

	if (c == FUZZY_STAT) {
		res = g_ptr_array_sized_new(1);

		io = fuzzy_cmd_stat(rule, c, flag, value, task->task_pool);
		if (io) {
			g_ptr_array_add(res, io);
		}

		goto end;
	}
	else if (c == FUZZY_PING) {
		res = g_ptr_array_sized_new(1);

		io = fuzzy_cmd_ping(rule, task->task_pool);
		if (io) {
			g_ptr_array_add(res, io);
		}

		goto end;
	}

	if (task->message == NULL) {
		goto end;
	}

	res = g_ptr_array_sized_new(MESSAGE_FIELD(task, parts)->len + 1);

	PTR_ARRAY_FOREACH(MESSAGE_FIELD(task, parts), i, mime_part)
	{
		check_part = FALSE;
		fuzzy_check = FALSE;

		if (fuzzy_rule_check_mimepart(task, rule, mime_part, &check_part,
									  &fuzzy_check)) {
			io = NULL;

			if (check_part) {
				if (mime_part->part_type == RSPAMD_MIME_PART_TEXT &&
					!(flags & FUZZY_CHECK_FLAG_NOTEXT)) {
					part = mime_part->specific.txt;

					io = fuzzy_cmd_from_text_part(task, rule,
												  c,
												  flag,
												  value,
												  !fuzzy_check,
												  part,
												  mime_part);

					/* Try HTML fuzzy hash if enabled and text hash generation succeeded/failed */
					if (rule->html_shingles && !(flags & FUZZY_CHECK_FLAG_NOHTML)) {
						struct fuzzy_cmd_io *html_io;

						html_io = fuzzy_cmd_from_html_part(task, rule, c, flag, value,
														   part, mime_part);

						if (html_io) {
							/* Add HTML hash as separate command */
							g_ptr_array_add(res, html_io);
						}
					}
				}
				else if (mime_part->part_type == RSPAMD_MIME_PART_IMAGE &&
						 !(flags & FUZZY_CHECK_FLAG_NOIMAGES)) {
					image = mime_part->specific.img;

					io = fuzzy_cmd_from_data_part(rule, c, flag, value,
												  task,
												  image->parent->digest,
												  mime_part);
					io->flags |= FUZZY_CMD_FLAG_IMAGE;
				}
				else if (mime_part->part_type == RSPAMD_MIME_PART_CUSTOM_LUA) {
					const struct rspamd_lua_specific_part *lua_spec;

					lua_spec = &mime_part->specific.lua_specific;

					if (lua_spec->type == RSPAMD_LUA_PART_TABLE) {
						lua_State *L = (lua_State *) task->cfg->lua_state;
						int old_top;

						old_top = lua_gettop(L);
						/* Push table */
						lua_rawgeti(L, LUA_REGISTRYINDEX, lua_spec->cbref);
						lua_pushstring(L, "fuzzy_hashes");
						lua_gettable(L, -2);

						if (lua_type(L, -1) == LUA_TTABLE) {
							int tbl_pos = lua_gettop(L);

							for (lua_pushnil(L); lua_next(L, tbl_pos);
								 lua_pop(L, 1)) {
								const char *h = NULL;
								gsize hlen = 0;

								if (lua_isstring(L, -1)) {
									h = lua_tolstring(L, -1, &hlen);
								}
								else if (lua_type(L, -1) == LUA_TUSERDATA) {
									struct rspamd_lua_text *t;

									t = lua_check_text(L, -1);

									if (t) {
										h = t->start;
										hlen = t->len;
									}
								}

								if (hlen == rspamd_cryptobox_HASHBYTES) {
									io = fuzzy_cmd_from_data_part(rule, c,
																  flag, value,
																  task,
																  (unsigned char *) h,
																  mime_part);

									if (io) {
										io->flags |= FUZZY_CMD_FLAG_CONTENT;
										g_ptr_array_add(res, io);
									}
								}
							}
						}

						lua_settop(L, old_top);

						/*
						 * Add part itself as well
						 */
						io = fuzzy_cmd_from_data_part(rule, c,
													  flag, value,
													  task,
													  mime_part->digest,
													  mime_part);
					}
				}
				else {
					io = fuzzy_cmd_from_data_part(rule, c, flag, value,
												  task,
												  mime_part->digest, mime_part);
				}

				if (io) {
					gboolean skip_existing = FALSE;

					PTR_ARRAY_FOREACH(res, j, cur)
					{
						if (memcmp(cur->cmd.digest, io->cmd.digest,
								   sizeof(io->cmd.digest)) == 0) {
							skip_existing = TRUE;
							break;
						}
					}

					if (!skip_existing) {
						g_ptr_array_add(res, io);
					}
				}
			}
		}
	}

end:
	if (res && res->len == 0) {
		g_ptr_array_free(res, TRUE);

		return NULL;
	}

	return res;
}


static inline void
register_fuzzy_client_call(struct rspamd_task *task,
						   struct fuzzy_rule *rule,
						   GPtrArray *commands)
{
	struct fuzzy_client_session *session;
	struct upstream *selected;
	rspamd_inet_addr_t *addr;
	int sock;

	if (!rspamd_session_blocked(task->s)) {
		/* Update rate tracker for TCP auto-switch decision */
		ev_tstamp now = rspamd_get_calendar_ticks();
		fuzzy_update_rate_tracker(rule, now);

		/* Get upstream first - use read_servers for check operations */
		selected = rspamd_upstream_get(rule->read_servers, RSPAMD_UPSTREAM_ROUND_ROBIN,
									   NULL, 0);
		if (!selected) {
			msg_warn_task("cannot get upstream for rule %s", rule->name);
			g_ptr_array_free(commands, TRUE);
			return;
		}

		/* Try TCP if enabled/auto and rate threshold exceeded */
		struct fuzzy_tcp_connection *tcp_conn = NULL;
		if (fuzzy_should_try_tcp(rule, now)) {
			/* Calculate current rate for logging */
			double time_diff = now - rule->rate_tracker.window_start;
			double current_rate = (time_diff > 0) ? (rule->rate_tracker.requests_count / time_diff) : 0;

			msg_info_task("fuzzy_check: trying TCP for rule %s to %s (rate=%.2f req/s, threshold=%.2f)",
						  rule->name, rspamd_upstream_name(selected),
						  current_rate, rule->tcp_threshold);
			/* This is read server (CHECK operation) */
			tcp_conn = fuzzy_tcp_get_or_create_connection(rule, selected, task, FALSE);
		}
		else {
			msg_info_task("fuzzy_check: using UDP for rule %s to %s (TCP disabled or rate below threshold)",
						  rule->name, rspamd_upstream_name(selected));
		}

		/* Use TCP if available and connected */
		if (tcp_conn && tcp_conn->connected) {
			msg_info_task("fuzzy_check: sending %d commands via TCP to %s",
						  (int) commands->len, rspamd_upstream_name(selected));
			/* Create session for TCP */
			session = rspamd_mempool_alloc0(task->task_pool,
											sizeof(struct fuzzy_client_session));
			session->state = 0;
			session->commands = commands;
			session->task = task;
			session->server = selected;
			session->rule = rule;
			session->results = g_ptr_array_sized_new(32);
			session->fd = -1; /* TCP uses shared connection, no dedicated fd */
			session->event_loop = task->event_loop;

			/* Send commands via TCP */
			if (fuzzy_tcp_send_command(tcp_conn, commands, session)) {
				msg_debug_fuzzy_check("fuzzy_tcp: sent %d commands to %s via TCP",
									  (int) commands->len, rspamd_upstream_name(selected));

				rspamd_session_add_event(task->s, fuzzy_io_fin, session, M);
				session->item = rspamd_symcache_get_cur_item(task);

				if (session->item) {
					rspamd_symcache_item_async_inc(task, session->item, M);
				}

				/* Start timer for TCP request timeout */
				/* Use pure timer (no IO), so use libev API directly */
				session->timer_ev.cb = fuzzy_tcp_timer_callback;
				session->timer_ev.ud = session;
				session->timer_ev.timeout = rule->io_timeout;
				session->timer_ev.tm.data = &session->timer_ev;
				ev_timer_init(&session->timer_ev.tm, fuzzy_tcp_timer_libev_cb,
							  rule->io_timeout, 0.0);
				ev_timer_start(session->event_loop, &session->timer_ev.tm);

				return; /* TCP send successful */
			}
			else {
				msg_warn_task("fuzzy_tcp: failed to send commands, falling back to UDP");
				/* Fall through to UDP */
			}
		}
		else if (tcp_conn && !tcp_conn->connected) {
			msg_info_task("fuzzy_check: TCP connection not ready for rule %s to %s, using UDP",
						  rule->name, rspamd_upstream_name(selected));
		}

		/* Use UDP as fallback or when TCP not available */
		if (selected) {
			msg_info_task("fuzzy_check: sending %d commands via UDP to %s",
						  (int) commands->len, rspamd_upstream_name(selected));
			addr = rspamd_upstream_addr_next(selected);

			if ((sock = rspamd_inet_address_connect(addr, SOCK_DGRAM, TRUE)) == -1) {
				msg_warn_task("cannot connect to %s(%s), %d, %s",
							  rspamd_upstream_name(selected),
							  rspamd_inet_address_to_string_pretty(addr),
							  errno,
							  strerror(errno));
				rspamd_upstream_fail(selected, TRUE, strerror(errno));
				g_ptr_array_free(commands, TRUE);
			}
			else {
				/* Create session for a socket */
				session =
					rspamd_mempool_alloc0(task->task_pool,
										  sizeof(struct fuzzy_client_session));
				session->state = 0;
				session->commands = commands;
				session->task = task;
				session->fd = sock;
				session->server = selected;
				session->rule = rule;
				session->results = g_ptr_array_sized_new(32);
				session->event_loop = task->event_loop;

				rspamd_ev_watcher_init(&session->ev,
									   sock,
									   EV_WRITE,
									   fuzzy_check_io_callback,
									   session);
				rspamd_ev_watcher_start(session->event_loop, &session->ev,
										rule->io_timeout);

				rspamd_session_add_event(task->s, fuzzy_io_fin, session, M);
				session->item = rspamd_symcache_get_cur_item(task);

				if (session->item) {
					rspamd_symcache_item_async_inc(task, session->item, M);
				}
			}
		}
	}
}

/* This callback is called when we check message in fuzzy hashes storage */
static void
fuzzy_symbol_callback(struct rspamd_task *task,
					  struct rspamd_symcache_dynamic_item *item,
					  void *unused)
{
	struct fuzzy_rule *rule;
	unsigned int i;
	GPtrArray *commands;
	struct fuzzy_ctx *fuzzy_module_ctx = fuzzy_get_context(task->cfg);

	if (!fuzzy_module_ctx->enabled) {
		rspamd_symcache_finalize_item(task, item);

		return;
	}

	/* Check whitelist */
	if (fuzzy_module_ctx->whitelist) {
		if (rspamd_match_radix_map_addr(fuzzy_module_ctx->whitelist,
										task->from_addr) != NULL) {
			msg_info_task("<%s>, address %s is whitelisted, skip fuzzy check",
						  MESSAGE_FIELD(task, message_id),
						  rspamd_inet_address_to_string(task->from_addr));
			rspamd_symcache_finalize_item(task, item);

			return;
		}
	}

	rspamd_symcache_item_async_inc(task, item, M);

	PTR_ARRAY_FOREACH(fuzzy_module_ctx->fuzzy_rules, i, rule)
	{
		if (rule->mode != fuzzy_rule_write_only) {
			commands = fuzzy_generate_commands(task, rule, FUZZY_CHECK, 0, 0, 0);

			if (commands != NULL) {
				register_fuzzy_client_call(task, rule, commands);
			}
		}
		/* Skip write only rules from checks */
	}

	rspamd_symcache_item_async_dec_check(task, item, M);
}

void fuzzy_stat_command(struct rspamd_task *task)
{
	struct fuzzy_rule *rule;
	unsigned int i;
	GPtrArray *commands;
	struct fuzzy_ctx *fuzzy_module_ctx = fuzzy_get_context(task->cfg);

	if (!fuzzy_module_ctx->enabled) {
		return;
	}

	PTR_ARRAY_FOREACH(fuzzy_module_ctx->fuzzy_rules, i, rule)
	{
		commands = fuzzy_generate_commands(task, rule, FUZZY_STAT, 0, 0, 0);
		if (commands != NULL) {
			register_fuzzy_client_call(task, rule, commands);
		}
	}
}

static inline int
register_fuzzy_controller_call(struct rspamd_http_connection_entry *entry,
							   struct fuzzy_rule *rule,
							   struct rspamd_task *task,
							   GPtrArray *commands,
							   int *saved)
{
	struct fuzzy_learn_session *s;
	struct upstream *selected;
	rspamd_inet_addr_t *addr;
	struct rspamd_controller_session *session = entry->ud;
	int sock;
	int ret = -1;

	/* Get upstream - use write_servers for learn/unlearn operations */
	while ((selected = rspamd_upstream_get_forced(rule->write_servers,
												  RSPAMD_UPSTREAM_SEQUENTIAL, NULL, 0))) {
		/* Create UDP socket */
		addr = rspamd_upstream_addr_next(selected);

		if ((sock = rspamd_inet_address_connect(addr,
												SOCK_DGRAM, TRUE)) == -1) {
			msg_warn_task("cannot connect to fuzzy storage %s (%s rule): %s",
						  rspamd_inet_address_to_string_pretty(addr),
						  rule->name,
						  strerror(errno));
			rspamd_upstream_fail(selected, TRUE, strerror(errno));
		}
		else {
			msg_info_task("fuzzy storage %s (%s rule) is used for write",
						  rspamd_inet_address_to_string_pretty(addr),
						  rule->name);
			s =
				rspamd_mempool_alloc0(session->pool,
									  sizeof(struct fuzzy_learn_session));

			s->task = task;
			s->commands = commands;
			s->http_entry = entry;
			s->server = selected;
			s->saved = saved;
			s->fd = sock;
			s->rule = rule;
			s->event_loop = task->event_loop;
			/* We ref connection to avoid freeing before we process fuzzy rule */
			rspamd_http_connection_ref(entry->conn);

			rspamd_ev_watcher_init(&s->ev,
								   sock,
								   EV_WRITE,
								   fuzzy_controller_io_callback,
								   s);
			rspamd_ev_watcher_start(s->event_loop, &s->ev, rule->io_timeout);

			(*saved)++;
			ret = 1;
		}
	}

	return ret;
}

static void
fuzzy_modify_handler(struct rspamd_http_connection_entry *conn_ent,
					 struct rspamd_http_message *msg, int cmd, int value, int flag,
					 struct fuzzy_ctx *ctx, gboolean is_hash, unsigned int flags)
{
	struct fuzzy_rule *rule;
	struct rspamd_controller_session *session = conn_ent->ud;
	struct rspamd_task *task, **ptask;
	gboolean processed = FALSE, skip = FALSE;
	int res = 0;
	unsigned int i;
	GPtrArray *commands;
	lua_State *L;
	int r, *saved, rules = 0, err_idx;
	struct fuzzy_ctx *fuzzy_module_ctx;

	/* Prepare task */
	task = rspamd_task_new(session->wrk, session->cfg, NULL,
						   session->lang_det, conn_ent->rt->event_loop, FALSE);
	task->cfg = ctx->cfg;
	saved = rspamd_mempool_alloc0(session->pool, sizeof(int));
	fuzzy_module_ctx = fuzzy_get_context(ctx->cfg);

	if (!is_hash) {
		/* Allocate message from string */
		/* XXX: what about encrypted messages ? */
		if (!rspamd_task_load_message(task, msg, msg->body_buf.begin, msg->body_buf.len)) {
			msg_warn_task("cannot load message for fuzzy");
			rspamd_controller_send_error(conn_ent, 400, "Message load error");
			rspamd_task_free(task);

			return;
		}

		r = rspamd_message_parse(task);

		if (r == -1) {
			msg_warn_task("<%s>: cannot process message for fuzzy",
						  MESSAGE_FIELD(task, message_id));
			rspamd_task_free(task);
			rspamd_controller_send_error(conn_ent, 400,
										 "Message processing error");

			return;
		}

		rspamd_message_process(task);
	}

	PTR_ARRAY_FOREACH(fuzzy_module_ctx->fuzzy_rules, i, rule)
	{
		if (rule->mode == fuzzy_rule_read_only) {
			msg_debug_task("skip rule %s as it is read-only", rule->name);
			continue;
		}

		/* Check for flag */
		if (g_hash_table_lookup(rule->mappings,
								GINT_TO_POINTER(flag)) == NULL) {
			msg_info_task("skip rule %s as it has no flag %d defined"
						  " false",
						  rule->name, flag);
			continue;
		}

		/* Check learn condition */
		if (rule->learn_condition_cb != -1) {
			skip = FALSE;
			L = session->cfg->lua_state;
			lua_pushcfunction(L, &rspamd_lua_traceback);
			err_idx = lua_gettop(L);

			lua_rawgeti(L, LUA_REGISTRYINDEX, rule->learn_condition_cb);
			ptask = lua_newuserdata(L, sizeof(struct rspamd_task *));
			*ptask = task;
			rspamd_lua_setclass(L, rspamd_task_classname, -1);

			if (lua_pcall(L, 1, LUA_MULTRET, err_idx) != 0) {
				msg_err_task("call to fuzzy learn condition failed: %s",
							 lua_tostring(L, -1));
			}
			else {
				if (lua_gettop(L) > err_idx + 1) {
					/* 2 return values */
					skip = !(lua_toboolean(L, err_idx + 1));

					if (lua_isnumber(L, err_idx + 2)) {
						msg_info_task("learn condition changed flag from %d to "
									  "%d",
									  flag,
									  (int) lua_tonumber(L, err_idx + 2));
						flag = lua_tonumber(L, err_idx + 2);
					}
				}
				else {
					if (lua_isboolean(L, err_idx + 1)) {
						skip = !(lua_toboolean(L, err_idx + 1));
					}
					else {
						msg_warn_task("set skip for rule %s as its condition "
									  "callback returned"
									  " a valid boolean",
									  rule->name);
						skip = TRUE;
					}
				}
			}

			/* Result + error function */
			lua_settop(L, err_idx - 1);

			if (skip) {
				msg_info_task("skip rule %s by condition callback",
							  rule->name);
				continue;
			}
		}

		rules++;

		res = 0;

		if (is_hash) {
			GPtrArray *args;
			const rspamd_ftok_t *arg;
			unsigned int j;

			args = rspamd_http_message_find_header_multiple(msg, "Hash");

			if (args) {
				struct fuzzy_cmd_io *io;
				commands = g_ptr_array_sized_new(args->len);

				for (j = 0; j < args->len; j++) {
					arg = g_ptr_array_index(args, j);
					io = fuzzy_cmd_hash(rule, cmd, arg, flag, value,
										task->task_pool);

					if (io) {
						g_ptr_array_add(commands, io);
					}
				}

				res = register_fuzzy_controller_call(conn_ent,
													 rule,
													 task,
													 commands,
													 saved);
				rspamd_mempool_add_destructor(task->task_pool,
											  rspamd_ptr_array_free_hard, commands);
				g_ptr_array_free(args, TRUE);
			}
			else {
				rspamd_controller_send_error(conn_ent, 400,
											 "No hash defined");
				rspamd_task_free(task);
				return;
			}
		}
		else {
			commands = fuzzy_generate_commands(task, rule, cmd, flag, value,
											   flags);
			msg_debug_task("fuzzy command %d for rule %s, flag %d, value %d",
						   cmd, rule->name, flag, value);
			if (commands != NULL) {
				res = register_fuzzy_controller_call(conn_ent,
													 rule,
													 task,
													 commands,
													 saved);
				rspamd_mempool_add_destructor(task->task_pool,
											  rspamd_ptr_array_free_hard, commands);
			}
		}

		if (res > 0) {
			processed = TRUE;
		}
	}

	if (res == -1) {
		if (!processed) {
			msg_warn_task("cannot send fuzzy request: %s",
						  strerror(errno));
			rspamd_controller_send_error(conn_ent, 400, "Message sending error");
			rspamd_task_free(task);

			return;
		}
		else {
			/* Some rules failed and some rules are OK */
			msg_warn_task("some rules are not processed, but we still sent this request");
		}
	}
	else if (!processed) {
		if (rules) {
			msg_warn_task("no content to generate fuzzy");
			rspamd_controller_send_error(conn_ent, 404,
										 "No content to generate fuzzy for flag %d", flag);
		}
		else {
			if (skip) {
				rspamd_controller_send_error(conn_ent, 403,
											 "Message is conditionally skipped for flag %d", flag);
			}
			else {
				msg_warn_task("no fuzzy rules found for flag %d", flag);
				rspamd_controller_send_error(conn_ent, 404,
											 "No fuzzy rules matched for flag %d", flag);
			}
		}
		rspamd_task_free(task);
	}
}

static int
fuzzy_controller_handler(struct rspamd_http_connection_entry *conn_ent,
						 struct rspamd_http_message *msg, struct module_ctx *ctx, int cmd,
						 gboolean is_hash)
{
	const rspamd_ftok_t *arg;
	glong value = 1, flag = 0, send_flags = 0;
	struct fuzzy_ctx *fuzzy_module_ctx = (struct fuzzy_ctx *) ctx;

	if (!fuzzy_module_ctx->enabled) {
		msg_err("fuzzy_check module is not enabled");
		rspamd_controller_send_error(conn_ent, 500, "Module disabled");
		return 0;
	}

	if (fuzzy_module_ctx->fuzzy_rules == NULL) {
		msg_err("fuzzy_check module has no rules defined");
		rspamd_controller_send_error(conn_ent, 500, "Module has no rules");
		return 0;
	}

	/* Get size */
	arg = rspamd_http_message_find_header(msg, "Weight");
	if (arg) {
		errno = 0;

		if (!rspamd_strtol(arg->begin, arg->len, &value)) {
			msg_info("error converting numeric argument %T", arg);
		}
	}

	arg = rspamd_http_message_find_header(msg, "Flag");
	if (arg) {
		errno = 0;

		if (!rspamd_strtol(arg->begin, arg->len, &flag)) {
			msg_info("error converting numeric argument %T", arg);
			flag = 0;
		}
	}
	else {
		flag = 0;
		arg = rspamd_http_message_find_header(msg, "Symbol");

		/* Search flag by symbol */
		if (arg) {
			struct fuzzy_rule *rule;
			unsigned int i;
			GHashTableIter it;
			gpointer k, v;
			struct fuzzy_mapping *map;

			PTR_ARRAY_FOREACH(fuzzy_module_ctx->fuzzy_rules, i, rule)
			{
				if (flag != 0) {
					break;
				}

				g_hash_table_iter_init(&it, rule->mappings);

				while (g_hash_table_iter_next(&it, &k, &v)) {
					map = v;

					if (strlen(map->symbol) == arg->len &&
						rspamd_lc_cmp(map->symbol, arg->begin, arg->len) == 0) {
						flag = map->fuzzy_flag;
						break;
					}
				}
			}
		}
	}

	if (flag == 0) {
		msg_err("no flag defined to learn fuzzy");
		rspamd_controller_send_error(conn_ent, 404, "Unknown or missing flag");
		return 0;
	}

	arg = rspamd_http_message_find_header(msg, "Skip-Images");
	if (arg) {
		send_flags |= FUZZY_CHECK_FLAG_NOIMAGES;
	}

	arg = rspamd_http_message_find_header(msg, "Skip-Attachments");
	if (arg) {
		send_flags |= FUZZY_CHECK_FLAG_NOATTACHMENTS;
	}

	arg = rspamd_http_message_find_header(msg, "Skip-Text");
	if (arg) {
		send_flags |= FUZZY_CHECK_FLAG_NOTEXT;
	}

	fuzzy_modify_handler(conn_ent, msg, cmd, value, flag,
						 (struct fuzzy_ctx *) ctx, is_hash, send_flags);

	return 0;
}

static inline int
fuzzy_check_send_lua_learn(struct fuzzy_rule *rule,
						   struct rspamd_task *task,
						   GPtrArray *commands,
						   int *saved)
{
	struct fuzzy_learn_session *s;
	struct upstream *selected;
	rspamd_inet_addr_t *addr;
	int sock;
	int ret = -1;

	/* Get upstream */
	if (!rspamd_session_blocked(task->s)) {
		while ((selected = rspamd_upstream_get(rule->write_servers,
											   RSPAMD_UPSTREAM_SEQUENTIAL, NULL, 0))) {
			/* Create UDP socket */
			addr = rspamd_upstream_addr_next(selected);

			if ((sock = rspamd_inet_address_connect(addr,
													SOCK_DGRAM, TRUE)) == -1) {
				rspamd_upstream_fail(selected, TRUE, strerror(errno));
			}
			else {
				s =
					rspamd_mempool_alloc0(task->task_pool,
										  sizeof(struct fuzzy_learn_session));
				s->task = task;
				s->commands = commands;
				s->http_entry = NULL;
				s->server = selected;
				s->saved = saved;
				s->fd = sock;
				s->rule = rule;
				s->session = task->s;
				s->event_loop = task->event_loop;

				rspamd_ev_watcher_init(&s->ev,
									   sock,
									   EV_WRITE,
									   fuzzy_controller_io_callback,
									   s);
				rspamd_ev_watcher_start(s->event_loop, &s->ev,
										rule->io_timeout);

				rspamd_session_add_event(task->s,
										 fuzzy_controller_lua_fin,
										 s,
										 M);

				(*saved)++;
				ret = 1;
			}
		}
	}

	return ret;
}

static gboolean
fuzzy_check_lua_process_learn(struct rspamd_task *task,
							  int cmd, int value, int flag, unsigned int send_flags)
{
	struct fuzzy_rule *rule;
	gboolean processed = FALSE, res = TRUE;
	unsigned int i;
	GPtrArray *commands;
	int *saved, rules = 0;
	struct fuzzy_ctx *fuzzy_module_ctx = fuzzy_get_context(task->cfg);

	saved = rspamd_mempool_alloc0(task->task_pool, sizeof(int));

	PTR_ARRAY_FOREACH(fuzzy_module_ctx->fuzzy_rules, i, rule)
	{
		if (!res) {
			break;
		}
		if (rule->mode == fuzzy_rule_read_only) {
			continue;
		}

		/* Check for flag */
		if (g_hash_table_lookup(rule->mappings,
								GINT_TO_POINTER(flag)) == NULL) {
			msg_info_task("skip rule %s as it has no flag %d defined"
						  " false",
						  rule->name, flag);
			continue;
		}

		rules++;

		res = 0;
		commands = fuzzy_generate_commands(task, rule, cmd, flag,
										   value, send_flags);

		if (commands != NULL) {
			res = fuzzy_check_send_lua_learn(rule, task, commands,
											 saved);
			rspamd_mempool_add_destructor(task->task_pool,
										  rspamd_ptr_array_free_hard, commands);
		}

		if (res) {
			processed = TRUE;
		}
	}

	if (res == -1) {
		msg_warn_task("cannot send fuzzy request: %s",
					  strerror(errno));
	}
	else if (!processed) {
		if (rules) {
			msg_warn_task("no content to generate fuzzy");

			return FALSE;
		}
		else {
			msg_warn_task("no fuzzy rules found for flag %d", flag);
			return FALSE;
		}
	}

	return TRUE;
}

static int
fuzzy_lua_learn_handler(lua_State *L)
{
	struct rspamd_task *task = lua_check_task(L, 1);

	if (task == NULL) {
		return luaL_error(L, "invalid arguments");
	}

	unsigned int flag = 0, weight = 1, send_flags = 0;
	const char *symbol;
	struct fuzzy_ctx *fuzzy_module_ctx = fuzzy_get_context(task->cfg);

	if (lua_type(L, 2) == LUA_TNUMBER) {
		flag = lua_tointeger(L, 2);
	}
	else if (lua_type(L, 2) == LUA_TSTRING) {
		struct fuzzy_rule *rule;
		unsigned int i;
		GHashTableIter it;
		gpointer k, v;
		struct fuzzy_mapping *map;

		symbol = lua_tostring(L, 2);

		PTR_ARRAY_FOREACH(fuzzy_module_ctx->fuzzy_rules, i, rule)
		{
			if (flag != 0) {
				break;
			}

			g_hash_table_iter_init(&it, rule->mappings);

			while (g_hash_table_iter_next(&it, &k, &v)) {
				map = v;

				if (g_ascii_strcasecmp(symbol, map->symbol) == 0) {
					flag = map->fuzzy_flag;
					break;
				}
			}
		}
	}

	if (flag == 0) {
		return luaL_error(L, "bad flag");
	}

	if (lua_type(L, 3) == LUA_TNUMBER) {
		weight = lua_tonumber(L, 3);
	}

	if (lua_type(L, 4) == LUA_TTABLE) {
		const char *sf;

		for (lua_pushnil(L); lua_next(L, -2); lua_pop(L, 1)) {
			sf = lua_tostring(L, -1);

			if (sf) {
				if (g_ascii_strcasecmp(sf, "noimages") == 0) {
					send_flags |= FUZZY_CHECK_FLAG_NOIMAGES;
				}
				else if (g_ascii_strcasecmp(sf, "noattachments") == 0) {
					send_flags |= FUZZY_CHECK_FLAG_NOATTACHMENTS;
				}
				else if (g_ascii_strcasecmp(sf, "notext") == 0) {
					send_flags |= FUZZY_CHECK_FLAG_NOTEXT;
				}
			}
		}
	}

	lua_pushboolean(L,
					fuzzy_check_lua_process_learn(task, FUZZY_WRITE, weight, flag,
												  send_flags));
	return 1;
}

static int
fuzzy_lua_unlearn_handler(lua_State *L)
{
	struct rspamd_task *task = lua_check_task(L, 1);
	if (task == NULL) {
		return luaL_error(L, "invalid arguments");
	}

	unsigned int flag = 0, weight = 1.0, send_flags = 0;
	const char *symbol;
	struct fuzzy_ctx *fuzzy_module_ctx = fuzzy_get_context(task->cfg);

	if (lua_type(L, 2) == LUA_TNUMBER) {
		flag = lua_tointeger(L, 2);
	}
	else if (lua_type(L, 2) == LUA_TSTRING) {
		struct fuzzy_rule *rule;
		unsigned int i;
		GHashTableIter it;
		gpointer k, v;
		struct fuzzy_mapping *map;

		symbol = lua_tostring(L, 2);

		PTR_ARRAY_FOREACH(fuzzy_module_ctx->fuzzy_rules, i, rule)
		{

			if (flag != 0) {
				break;
			}

			g_hash_table_iter_init(&it, rule->mappings);

			while (g_hash_table_iter_next(&it, &k, &v)) {
				map = v;

				if (g_ascii_strcasecmp(symbol, map->symbol) == 0) {
					flag = map->fuzzy_flag;
					break;
				}
			}
		}
	}

	if (flag == 0) {
		return luaL_error(L, "bad flag");
	}

	if (lua_type(L, 3) == LUA_TNUMBER) {
		weight = lua_tonumber(L, 3);
	}

	if (lua_type(L, 4) == LUA_TTABLE) {
		const char *sf;

		for (lua_pushnil(L); lua_next(L, -2); lua_pop(L, 1)) {
			sf = lua_tostring(L, -1);

			if (sf) {
				if (g_ascii_strcasecmp(sf, "noimages") == 0) {
					send_flags |= FUZZY_CHECK_FLAG_NOIMAGES;
				}
				else if (g_ascii_strcasecmp(sf, "noattachments") == 0) {
					send_flags |= FUZZY_CHECK_FLAG_NOATTACHMENTS;
				}
				else if (g_ascii_strcasecmp(sf, "notext") == 0) {
					send_flags |= FUZZY_CHECK_FLAG_NOTEXT;
				}
			}
		}
	}

	lua_pushboolean(L,
					fuzzy_check_lua_process_learn(task, FUZZY_DEL, weight, flag,
												  send_flags));

	return 1;
}

static int
fuzzy_lua_gen_hashes_handler(lua_State *L)
{
	struct rspamd_task *task = lua_check_task(L, 1);

	if (task == NULL) {
		return luaL_error(L, "invalid arguments");
	}

	unsigned int flag = 0, weight = 1, send_flags = 0;
	const char *symbol;
	struct fuzzy_ctx *fuzzy_module_ctx = fuzzy_get_context(task->cfg);
	struct fuzzy_rule *rule;
	GPtrArray *commands;
	int cmd = FUZZY_WRITE;
	int i;

	if (lua_type(L, 2) == LUA_TNUMBER) {
		flag = lua_tonumber(L, 2);
	}
	else if (lua_type(L, 2) == LUA_TSTRING) {
		struct fuzzy_rule *rule;
		GHashTableIter it;
		gpointer k, v;
		struct fuzzy_mapping *map;

		symbol = lua_tostring(L, 2);

		PTR_ARRAY_FOREACH(fuzzy_module_ctx->fuzzy_rules, i, rule)
		{
			if (flag != 0) {
				break;
			}

			g_hash_table_iter_init(&it, rule->mappings);

			while (g_hash_table_iter_next(&it, &k, &v)) {
				map = v;

				if (g_ascii_strcasecmp(symbol, map->symbol) == 0) {
					flag = map->fuzzy_flag;
					break;
				}
			}
		}
	}

	if (flag == 0) {
		return luaL_error(L, "bad flag");
	}

	if (lua_type(L, 3) == LUA_TNUMBER) {
		weight = lua_tonumber(L, 3);
	}

	/* Flags */
	if (lua_type(L, 4) == LUA_TTABLE) {
		const char *sf;

		for (lua_pushnil(L); lua_next(L, -2); lua_pop(L, 1)) {
			sf = lua_tostring(L, -1);

			if (sf) {
				if (g_ascii_strcasecmp(sf, "noimages") == 0) {
					send_flags |= FUZZY_CHECK_FLAG_NOIMAGES;
				}
				else if (g_ascii_strcasecmp(sf, "noattachments") == 0) {
					send_flags |= FUZZY_CHECK_FLAG_NOATTACHMENTS;
				}
				else if (g_ascii_strcasecmp(sf, "notext") == 0) {
					send_flags |= FUZZY_CHECK_FLAG_NOTEXT;
				}
			}
		}
	}

	/* Type */
	if (lua_type(L, 5) == LUA_TSTRING) {
		const char *cmd_name = lua_tostring(L, 5);

		if (strcmp(cmd_name, "add") == 0 || strcmp(cmd_name, "write") == 0) {
			cmd = FUZZY_WRITE;
		}
		else if (strcmp(cmd_name, "delete") == 0 || strcmp(cmd_name, "remove") == 0) {
			cmd = FUZZY_DEL;
		}
		else {
			return luaL_error(L, "invalid command: %s", cmd_name);
		}
	}

	lua_createtable(L, 0, fuzzy_module_ctx->fuzzy_rules->len);

	PTR_ARRAY_FOREACH(fuzzy_module_ctx->fuzzy_rules, i, rule)
	{
		if (rule->mode == fuzzy_rule_read_only) {
			continue;
		}

		/* Check for flag */
		if (g_hash_table_lookup(rule->mappings,
								GINT_TO_POINTER(flag)) == NULL) {
			msg_info_task("skip rule %s as it has no flag %d defined"
						  " false",
						  rule->name, flag);
			continue;
		}

		commands = fuzzy_generate_commands(task, rule, cmd, flag,
										   weight, send_flags);

		if (commands != NULL) {
			struct fuzzy_cmd_io *io;
			int j;

			lua_pushstring(L, rule->name);
			lua_createtable(L, commands->len, 0);

			PTR_ARRAY_FOREACH(commands, j, io)
			{
				lua_pushlstring(L, io->io.iov_base, io->io.iov_len);
				lua_rawseti(L, -2, j + 1);
			}

			lua_settable(L, -3); /* ret[rule->name] = {raw_fuzzy1, ..., raw_fuzzyn} */

			g_ptr_array_free(commands, TRUE);
		}
	}


	return 1;
}

static int
fuzzy_lua_hex_hashes_handler(lua_State *L)
{
	struct rspamd_task *task = lua_check_task(L, 1);

	if (task == NULL) {
		return luaL_error(L, "invalid arguments");
	}

	unsigned int flag = 0, weight = 1, send_flags = 0;
	const char *symbol;
	struct fuzzy_ctx *fuzzy_module_ctx = fuzzy_get_context(task->cfg);
	struct fuzzy_rule *rule;
	GPtrArray *commands;
	int i;

	if (lua_type(L, 2) == LUA_TNUMBER) {
		flag = lua_tonumber(L, 2);
	}
	else if (lua_type(L, 2) == LUA_TSTRING) {
		struct fuzzy_rule *rule;
		GHashTableIter it;
		gpointer k, v;
		struct fuzzy_mapping *map;

		symbol = lua_tostring(L, 2);

		PTR_ARRAY_FOREACH(fuzzy_module_ctx->fuzzy_rules, i, rule)
		{
			if (flag != 0) {
				break;
			}

			g_hash_table_iter_init(&it, rule->mappings);

			while (g_hash_table_iter_next(&it, &k, &v)) {
				map = v;

				if (g_ascii_strcasecmp(symbol, map->symbol) == 0) {
					flag = map->fuzzy_flag;
					break;
				}
			}
		}
	}

	if (flag == 0) {
		return luaL_error(L, "bad flag");
	}

	lua_createtable(L, 0, fuzzy_module_ctx->fuzzy_rules->len);

	PTR_ARRAY_FOREACH(fuzzy_module_ctx->fuzzy_rules, i, rule)
	{
		/* Check for flag */
		if (g_hash_table_lookup(rule->mappings,
								GINT_TO_POINTER(flag)) == NULL) {
			msg_debug_fuzzy_check("skip rule %s as it has no flag %d defined"
								  " false",
								  rule->name, flag);
			continue;
		}

		commands = fuzzy_generate_commands(task, rule, FUZZY_CHECK, flag,
										   weight, send_flags);

		lua_pushstring(L, rule->name);

		if (commands != NULL) {
			lua_createtable(L, commands->len, 0);
			/*
			 * We have all commands cached, so we can just read their cached value to
			 * get hex hashes
			 */
			struct rspamd_mime_part *mp;
			int j, part_idx = 1;

			PTR_ARRAY_FOREACH(MESSAGE_FIELD(task, parts), j, mp)
			{
				struct rspamd_cached_shingles *cached;

				cached = fuzzy_cmd_get_cached(rule, task, mp);

				if (cached) {
					char hexbuf[rspamd_cryptobox_HASHBYTES * 2 + 1];
					int r = rspamd_encode_hex_buf(cached->digest, sizeof(cached->digest), hexbuf,
												  sizeof(hexbuf));
					lua_pushlstring(L, hexbuf, r);
					lua_rawseti(L, -2, part_idx++);
				}
			}

			g_ptr_array_free(commands, TRUE);
		}
		else {
			lua_pushnil(L);
		}

		/* res[rule->name] = {hex_hash1, ..., hex_hashn} */
		lua_settable(L, -3);
	}

	return 1;
}

static gboolean
fuzzy_add_handler(struct rspamd_http_connection_entry *conn_ent,
				  struct rspamd_http_message *msg, struct module_ctx *ctx)
{
	return fuzzy_controller_handler(conn_ent, msg,
									ctx, FUZZY_WRITE, FALSE);
}

static gboolean
fuzzy_delete_handler(struct rspamd_http_connection_entry *conn_ent,
					 struct rspamd_http_message *msg, struct module_ctx *ctx)
{
	return fuzzy_controller_handler(conn_ent, msg,
									ctx, FUZZY_DEL, FALSE);
}

static gboolean
fuzzy_deletehash_handler(struct rspamd_http_connection_entry *conn_ent,
						 struct rspamd_http_message *msg, struct module_ctx *ctx)
{
	return fuzzy_controller_handler(conn_ent, msg,
									ctx, FUZZY_DEL, TRUE);
}

static int
fuzzy_attach_controller(struct module_ctx *ctx, GHashTable *commands)
{
	struct fuzzy_ctx *fctx = (struct fuzzy_ctx *) ctx;
	struct rspamd_custom_controller_command *cmd;

	cmd = rspamd_mempool_alloc(fctx->fuzzy_pool, sizeof(*cmd));
	cmd->privileged = TRUE;
	cmd->require_message = TRUE;
	cmd->handler = fuzzy_add_handler;
	cmd->ctx = ctx;
	g_hash_table_insert(commands, "/fuzzyadd", cmd);

	cmd = rspamd_mempool_alloc(fctx->fuzzy_pool, sizeof(*cmd));
	cmd->privileged = TRUE;
	cmd->require_message = TRUE;
	cmd->handler = fuzzy_delete_handler;
	cmd->ctx = ctx;
	g_hash_table_insert(commands, "/fuzzydel", cmd);

	cmd = rspamd_mempool_alloc(fctx->fuzzy_pool, sizeof(*cmd));
	cmd->privileged = TRUE;
	cmd->require_message = FALSE;
	cmd->handler = fuzzy_deletehash_handler;
	cmd->ctx = ctx;
	g_hash_table_insert(commands, "/fuzzydelhash", cmd);

	return 0;
}

/* Lua handlers */
/* TODO: move to a separate unit, as this file is now a bit too hard to read */

static void
lua_upstream_str_inserter(struct upstream *up, unsigned int idx, void *ud)
{
	lua_State *L = (lua_State *) ud;

	lua_pushstring(L, rspamd_upstream_name(up));
	lua_rawseti(L, -2, idx + 1);
}

static int
fuzzy_lua_list_storages(lua_State *L)
{
	struct rspamd_config *cfg = lua_check_config(L, 1);

	if (cfg == NULL) {
		return luaL_error(L, "invalid arguments");
	}

	struct fuzzy_ctx *fuzzy_module_ctx = fuzzy_get_context(cfg);
	struct fuzzy_rule *rule;
	unsigned int i;

	lua_createtable(L, 0, fuzzy_module_ctx->fuzzy_rules->len);
	PTR_ARRAY_FOREACH(fuzzy_module_ctx->fuzzy_rules, i, rule)
	{
		lua_newtable(L);

		lua_pushboolean(L, rule->mode == fuzzy_rule_read_only);
		lua_setfield(L, -2, "read_only");

		/* Push servers */
		if (rule->read_servers == rule->write_servers) {
			/* Same servers for both operations */
			lua_createtable(L, rspamd_upstreams_count(rule->read_servers), 0);
			rspamd_upstreams_foreach(rule->read_servers, lua_upstream_str_inserter, L);
			lua_setfield(L, -2, "servers");
		}
		else {
			/* Different servers for read and write */
			lua_createtable(L, rspamd_upstreams_count(rule->read_servers), 0);
			rspamd_upstreams_foreach(rule->read_servers, lua_upstream_str_inserter, L);
			lua_setfield(L, -2, "read_servers");
			lua_createtable(L, rspamd_upstreams_count(rule->write_servers), 0);
			rspamd_upstreams_foreach(rule->write_servers, lua_upstream_str_inserter, L);
			lua_setfield(L, -2, "write_servers");
		}

		/* Push flags */
		GHashTableIter it;

		lua_createtable(L, 0, g_hash_table_size(rule->mappings));
		gpointer k, v;
		struct fuzzy_mapping *map;

		g_hash_table_iter_init(&it, rule->mappings);
		while (g_hash_table_iter_next(&it, &k, &v)) {
			map = v;

			lua_pushinteger(L, map->fuzzy_flag);
			lua_setfield(L, -2, map->symbol);
		}
		lua_setfield(L, -2, "flags");

		/* Final table */
		lua_setfield(L, -2, rule->name);
	}

	return 1;
}

struct fuzzy_lua_session {
	struct rspamd_task *task;
	lua_State *L;
	rspamd_inet_addr_t *addr;
	GPtrArray *commands;
	struct fuzzy_rule *rule;
	struct rspamd_io_ev ev;
	int cbref;
	int fd;
};

static void
fuzzy_lua_session_fin(void *ud)
{
	struct fuzzy_lua_session *session = ud;

	if (session->commands) {
		g_ptr_array_free(session->commands, TRUE);
	}

	rspamd_ev_watcher_stop(session->task->event_loop, &session->ev);
	luaL_unref(session->L, LUA_REGISTRYINDEX, session->cbref);
}

static gboolean
fuzzy_lua_session_is_completed(struct fuzzy_lua_session *session)
{
	struct fuzzy_cmd_io *io;
	unsigned int nreplied = 0, i;


	for (i = 0; i < session->commands->len; i++) {
		io = g_ptr_array_index(session->commands, i);

		if (io->flags & FUZZY_CMD_FLAG_REPLIED) {
			nreplied++;
		}
	}

	if (nreplied == session->commands->len) {

		rspamd_session_remove_event(session->task->s, fuzzy_lua_session_fin, session);

		return TRUE;
	}

	return FALSE;
}

static void
fuzzy_lua_push_result(struct fuzzy_lua_session *session, double latency)
{
	lua_rawgeti(session->L, LUA_REGISTRYINDEX, session->cbref);
	lua_pushboolean(session->L, TRUE);
	rspamd_lua_ip_push(session->L, session->addr);
	lua_pushnumber(session->L, latency);

	/* TODO: check results maybe? */
	lua_pcall(session->L, 3, 0, 0);
}

#ifdef __GNUC__
static void
fuzzy_lua_push_error(struct fuzzy_lua_session *session, const char *err_fmt, ...) __attribute__((format(printf, 2, 3)));
#endif

static void
fuzzy_lua_push_error(struct fuzzy_lua_session *session, const char *err_fmt, ...)
{
	va_list v;

	va_start(v, err_fmt);
	lua_rawgeti(session->L, LUA_REGISTRYINDEX, session->cbref);
	lua_pushboolean(session->L, FALSE);
	rspamd_lua_ip_push(session->L, session->addr);
	lua_pushvfstring(session->L, err_fmt, v);
	va_end(v);

	/* TODO: check results maybe? */
	lua_pcall(session->L, 3, 0, 0);
}

static int
fuzzy_lua_try_read(struct fuzzy_lua_session *session)
{
	const struct rspamd_fuzzy_reply *rep;
	struct rspamd_fuzzy_cmd *cmd = NULL;
	struct fuzzy_cmd_io *io = NULL;
	int r, ret;
	unsigned char buf[2048], *p;

	if ((r = read(session->fd, buf, sizeof(buf) - 1)) == -1) {
		if (errno == EAGAIN || errno == EWOULDBLOCK || errno == EINTR) {
			return 0;
		}
		else {
			fuzzy_lua_push_error(session, "cannot read from socket: %s", strerror(errno));
			return -1;
		}
	}
	else {
		p = buf;

		ret = 0;

		while ((rep = fuzzy_process_reply(&p, &r,
										  session->commands, session->rule, &cmd, &io)) != NULL) {

			if (rep->v1.prob > 0.5) {
				if (cmd->cmd == FUZZY_PING) {
					fuzzy_lua_push_result(session, fuzzy_milliseconds_since_midnight() - rep->v1.value);
				}
				else {
					fuzzy_lua_push_error(session, "unsupported");
				}
			}
			else {
				fuzzy_lua_push_error(session, "invalid reply from server: %d", rep->v1.value);
			}

			ret = 1;
		}
	}

	return ret;
}

/* Fuzzy check callback */
static void
fuzzy_lua_io_callback(int fd, short what, void *arg)
{
	struct fuzzy_lua_session *session = arg;
	int r;

	enum {
		return_error = 0,
		return_want_more,
		return_finished
	} ret = return_error;

	if (what & EV_READ) {
		/* Try to read reply */
		r = fuzzy_lua_try_read(session);

		switch (r) {
		case 0:
			if (what & EV_READ) {
				ret = return_want_more;
			}
			else {
				if (what & EV_WRITE) {
					/* Retransmit attempt */
					if (!fuzzy_cmd_vector_to_wire(fd, session->commands)) {
						fuzzy_lua_push_error(session, "cannot write to socket");
						ret = return_error;
					}
					else {
						ret = return_want_more;
					}
				}
			}
			break;
		case 1:
			ret = return_finished;
			break;
		default:
			ret = return_error;
			break;
		}
	}
	else if (what & EV_WRITE) {
		if (!fuzzy_cmd_vector_to_wire(fd, session->commands)) {
			fuzzy_lua_push_error(session, "cannot write to socket");
			ret = return_error;
		}
		else {
			ret = return_want_more;
		}
	}
	else {
		/* Timeout */
		fuzzy_lua_push_error(session, "timeout waiting for the reply");
		ret = return_error;
	}

	if (ret == return_want_more) {
		/* Processed write, switch to reading */
		rspamd_ev_watcher_reschedule(session->task->event_loop,
									 &session->ev, EV_READ);
	}
	else if (ret == return_error) {
		rspamd_session_remove_event(session->task->s, fuzzy_lua_session_fin, session);
	}
	else {
		/* Read something from network */
		if (!fuzzy_lua_session_is_completed(session)) {
			/* Need to read more */
			rspamd_ev_watcher_reschedule(session->task->event_loop,
										 &session->ev, EV_READ);
		}
	}
}

/***
 * @function fuzzy_check.ping_storage(task, callback, rule, timeout[, server_override])
 * @return
 */
static int
fuzzy_lua_ping_storage(lua_State *L)
{
	struct rspamd_task *task = lua_check_task(L, 1);

	if (task == NULL) {
		return luaL_error(L, "invalid arguments: task");
	}

	/* Other arguments sanity */
	if (lua_type(L, 2) != LUA_TFUNCTION || lua_type(L, 3) != LUA_TSTRING || lua_type(L, 4) != LUA_TNUMBER) {
		return luaL_error(L, "invalid arguments: callback/rule/timeout argument");
	}

	struct fuzzy_ctx *fuzzy_module_ctx = fuzzy_get_context(task->cfg);
	struct fuzzy_rule *rule, *rule_found = NULL;
	int i;
	const char *rule_name = lua_tostring(L, 3);

	PTR_ARRAY_FOREACH(fuzzy_module_ctx->fuzzy_rules, i, rule)
	{
		if (strcmp(rule->name, rule_name) == 0) {
			rule_found = rule;
			break;
		}
	}

	if (rule_found == NULL) {
		return luaL_error(L, "invalid arguments: no such rule defined");
	}

	rspamd_inet_addr_t *addr = NULL;

	if (lua_type(L, 5) == LUA_TSTRING) {
		const char *server_name = lua_tostring(L, 5);
		enum rspamd_parse_host_port_result res;
		GPtrArray *addrs = g_ptr_array_new();

		/* We resolve address synchronously here! Why? Because it is an override... */
		res = rspamd_parse_host_port_priority(server_name, &addrs, 0, NULL,
											  11335, FALSE, task->task_pool);

		if (res == RSPAMD_PARSE_ADDR_FAIL) {
			lua_pushboolean(L, FALSE);
			lua_pushfstring(L, "invalid arguments: cannot resolve %s", server_name);
			return 2;
		}

		/* Get random address */
		addr = rspamd_inet_address_copy(g_ptr_array_index(addrs, rspamd_random_uint64_fast() % addrs->len),
										task->task_pool);
		rspamd_mempool_add_destructor(task->task_pool,
									  rspamd_ptr_array_free_hard, addrs);
	}
	else {
		struct upstream *selected = rspamd_upstream_get(rule_found->read_servers,
														RSPAMD_UPSTREAM_ROUND_ROBIN, NULL, 0);
		addr = rspamd_upstream_addr_next(selected);
	}

	if (addr != NULL) {
		int sock;
		GPtrArray *commands = fuzzy_generate_commands(task, rule, FUZZY_PING, 0, 0, 0);

		if ((sock = rspamd_inet_address_connect(addr, SOCK_DGRAM, TRUE)) == -1) {
			lua_pushboolean(L, FALSE);
			lua_pushfstring(L, "cannot connect to %s, %s",
							rspamd_inet_address_to_string_pretty(addr),
							strerror(errno));
			return 2;
		}
		else {
			/* Create a dedicated ping session for a socket */
			struct fuzzy_lua_session *session =
				rspamd_mempool_alloc0(task->task_pool,
									  sizeof(struct fuzzy_lua_session));
			session->task = task;
			session->fd = sock;
			session->addr = addr;
			session->commands = commands;
			session->L = L;
			session->rule = rule_found;
			/* Store callback */
			lua_pushvalue(L, 2);
			session->cbref = luaL_ref(L, LUA_REGISTRYINDEX);

			rspamd_session_add_event(task->s, fuzzy_lua_session_fin, session, M);
			rspamd_ev_watcher_init(&session->ev,
								   sock,
								   EV_WRITE,
								   fuzzy_lua_io_callback,
								   session);
			rspamd_ev_watcher_start(session->task->event_loop, &session->ev,
									lua_tonumber(L, 4));
		}
	}

	lua_pushboolean(L, TRUE);
	return 1;
}<|MERGE_RESOLUTION|>--- conflicted
+++ resolved
@@ -1972,7 +1972,18 @@
 		rule->weight_threshold = ucl_object_todouble(value);
 	}
 
-<<<<<<< HEAD
+	if ((value = ucl_object_lookup(obj, "html_shingles")) != NULL) {
+		rule->html_shingles = ucl_object_toboolean(value);
+	}
+
+	if ((value = ucl_object_lookup(obj, "min_html_tags")) != NULL) {
+		rule->min_html_tags = ucl_object_toint(value);
+	}
+
+	if ((value = ucl_object_lookup(obj, "html_weight")) != NULL) {
+		rule->html_weight = ucl_object_todouble(value);
+	}
+
 	/* Initialize rate tracker */
 	rule->rate_tracker.requests_count = 0;
 	rule->rate_tracker.window_start = 0;
@@ -1983,19 +1994,6 @@
 	/* Initialize global pending requests pool - keyed by tag */
 	rule->pending_requests = g_hash_table_new_full(g_direct_hash, g_direct_equal,
 												   NULL, g_free);
-=======
-	if ((value = ucl_object_lookup(obj, "html_shingles")) != NULL) {
-		rule->html_shingles = ucl_object_toboolean(value);
-	}
-
-	if ((value = ucl_object_lookup(obj, "min_html_tags")) != NULL) {
-		rule->min_html_tags = ucl_object_toint(value);
-	}
-
-	if ((value = ucl_object_lookup(obj, "html_weight")) != NULL) {
-		rule->html_weight = ucl_object_todouble(value);
-	}
->>>>>>> 698fb83b
 
 	/*
 	 * Process rule in Lua
